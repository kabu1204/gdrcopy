--- conflicted
+++ resolved
@@ -2101,7 +2101,6 @@
 }
 #endif
 
-<<<<<<< HEAD
 template <gpu_memalloc_fn_t galloc_fn, gpu_memfree_fn_t gfree_fn, filter_fn_t filter_fn>
 void leakage_pin_pages_fork()
 {
@@ -2230,8 +2229,6 @@
     leakage_pin_pages_fork<gpu_mem_alloc, gpu_mem_free, null_filter>();
 }
 
-
-=======
 GDRCOPY_TEST(attributes_sanity)
 {
     gdr_t g = gdr_open_safe();
@@ -2245,7 +2242,6 @@
     ASSERT_EQ(gdr_close(g), 0);
 }
 
->>>>>>> 5cce0246
 void print_usage(const char *path)
 {
     cout << "Usage: " << path << " [-h][-v][-s][-l][-t <test>]" << endl;
