/*
 * Copyright (c) 2014, NVIDIA CORPORATION. All rights reserved.
 *
 * Permission is hereby granted, free of charge, to any person obtaining a
 * copy of this software and associated documentation files (the "Software"),
 * to deal in the Software without restriction, including without limitation
 * the rights to use, copy, modify, merge, publish, distribute, sublicense,
 * and/or sell copies of the Software, and to permit persons to whom the
 * Software is furnished to do so, subject to the following conditions:
 *
 * The above copyright notice and this permission notice shall be included in 
 * all copies or substantial portions of the Software.
 *
 * THE SOFTWARE IS PROVIDED "AS IS", WITHOUT WARRANTY OF ANY KIND, EXPRESS OR
 * IMPLIED, INCLUDING BUT NOT LIMITED TO THE WARRANTIES OF MERCHANTABILITY,
 * FITNESS FOR A PARTICULAR PURPOSE AND NONINFRINGEMENT.  IN NO EVENT SHALL
 * THE AUTHORS OR COPYRIGHT HOLDERS BE LIABLE FOR ANY CLAIM, DAMAGES OR OTHER
 * LIABILITY, WHETHER IN AN ACTION OF CONTRACT, TORT OR OTHERWISE, ARISING
 * FROM, OUT OF OR IN CONNECTION WITH THE SOFTWARE OR THE USE OR OTHER
 * DEALINGS IN THE SOFTWARE.
 */

#include <stdio.h>
#include <stdlib.h>
#include <unistd.h>
#include <stdarg.h>
#include <string.h>
#include <sys/types.h>
#include <sys/socket.h>
#include <sys/time.h>
#include <sys/stat.h>
#include <sys/mman.h>
#include <fcntl.h>
#include <errno.h>
#include <netdb.h>
#include <malloc.h>
#include <getopt.h>
#include <arpa/inet.h>
#include <sys/ioctl.h>
#include <time.h>
#include <asm/types.h>
<<<<<<< HEAD
#include <assert.h>
=======
#include <sys/queue.h>
>>>>>>> 8a6985bd

#include "gdrapi.h"
#include "gdrdrv.h"
#include "gdrconfig.h"

// TODO either use page_size = sysconf(_SC_PAGESIZE) or check the assumption below
#ifdef GDRAPI_POWER
#define PAGE_SHIFT 16
#else // catching all 4KB page size platforms here
#define PAGE_SHIFT 12
#endif
#define PAGE_SIZE  (1UL << PAGE_SHIFT)
#define PAGE_MASK  (~(PAGE_SIZE-1))

// logging/tracing

enum gdrcopy_msg_level {
    GDRCOPY_MSG_DEBUG = 1,
    GDRCOPY_MSG_INFO,
    GDRCOPY_MSG_WARN,
    GDRCOPY_MSG_ERROR
};

static int gdr_msg_level = GDRCOPY_MSG_ERROR;
static int gdr_enable_logging = -1;

static void gdr_msg(enum gdrcopy_msg_level lvl, const char* fmt, ...)
{
    if (-1 == gdr_enable_logging) {
        const char *env = getenv("GDRCOPY_ENABLE_LOGGING");
        if (env)
            gdr_enable_logging = 1;
        else
            gdr_enable_logging = 0;

        env = getenv("GDRCOPY_LOG_LEVEL");
        if (env)
            gdr_msg_level = atoi(env);
    }
    if (gdr_enable_logging) {
        if (lvl >= gdr_msg_level) {
            va_list ap;
            va_start(ap, fmt);
            vfprintf(stderr, fmt, ap);
        }
    }
}

#define gdr_dbg(FMT, ARGS...)  gdr_msg(GDRCOPY_MSG_DEBUG, "DBG:  " FMT, ## ARGS)
#define gdr_dbgc(C, FMT, ARGS...)  do { static int gdr_dbg_cnt=(C); if (gdr_dbg_cnt) { gdr_dbg(FMT, ## ARGS); --gdr_dbg_cnt; }} while (0)
#define gdr_info(FMT, ARGS...) gdr_msg(GDRCOPY_MSG_INFO,  "INFO: " FMT, ## ARGS)
#define gdr_warn(FMT, ARGS...) gdr_msg(GDRCOPY_MSG_WARN,  "WARN: " FMT, ## ARGS)
#define gdr_err(FMT, ARGS...)  gdr_msg(GDRCOPY_MSG_ERROR, "ERR:  " FMT, ## ARGS)

<<<<<<< HEAD
typedef struct { 
    gdr_hnd_t handle;
    unsigned mapped:1;
    unsigned wc_mapping:1;
} gdr_memh_t;

static gdr_memh_t *to_memh(gdr_mh_t mh) {
    return (gdr_memh_t *)mh.h;
}

static gdr_mh_t from_memh(gdr_memh_t *memh) {
    gdr_mh_t mh;
    mh.h = (unsigned long)memh;
    return mh;
}
=======
typedef struct gdr_memh_t { 
    gdr_hnd_t handle;
    LIST_ENTRY(gdr_memh_t) entries;
    unsigned mapped:1;
    unsigned wc_mapping:1;
} gdr_memh_t;

static gdr_memh_t *to_memh(gdr_mh_t mh) {
    return (gdr_memh_t *)mh.h;
}

static gdr_mh_t from_memh(gdr_memh_t *memh) {
    gdr_mh_t mh;
    mh.h = (unsigned long)memh;
    return mh;
}

// check GDR HaNDle size
//COMPILE_TIME_ASSERT(sizeof(gdr_hnd_t)==sizeof(gdr_mh_t));
>>>>>>> 8a6985bd

struct gdr {
    int fd;
    LIST_HEAD(memh_list, gdr_memh_t) memhs;
};

gdr_t gdr_open()
{
    gdr_t g = NULL;
    const char *gdrinode = "/dev/gdrdrv";

    long page_size = sysconf(_SC_PAGESIZE);
    if (page_size != PAGE_SIZE) {
        gdr_err("detected unexpected system page size\n");
        return NULL;
    }

    g = calloc(1, sizeof(*g));
    if (!g) {
        gdr_err("error while allocating memory\n");
        return NULL;
    }

    int fd = open(gdrinode, O_RDWR | O_CLOEXEC);
    if (-1 == fd ) {
        int ret = errno;
        gdr_err("error opening driver (errno=%d/%s)\n", ret, strerror(ret));
        free(g);
        return NULL;
    }

    g->fd = fd;
    LIST_INIT(&g->memhs);

    return g;
}

int gdr_close(gdr_t g)
{
    int ret = 0;
    int retcode;
    gdr_memh_t *mh, *next_mh;

    mh = g->memhs.lh_first;
    while (mh != NULL) {
        // gdr_unpin_buffer frees mh, so we need to get the next one
        // beforehand.
        next_mh = mh->entries.le_next;
        ret = gdr_unpin_buffer(g, from_memh(mh));
        if (ret) {
            gdr_err("error unpinning buffer inside gdr_close (errno=%d/%s)\n", ret, strerror(ret));
            return ret;
        }
        mh = next_mh;
    }

    retcode = close(g->fd);
    if (-1 == retcode) {
        ret = errno;
        gdr_err("error closing driver (errno=%d/%s)\n", ret, strerror(ret));
    }
    g->fd = 0;
    free(g);
    return ret;
}

int gdr_pin_buffer(gdr_t g, unsigned long addr, size_t size, uint64_t p2p_token, uint32_t va_space, gdr_mh_t *handle)
{
    int ret = 0;
    int retcode;

    if (!handle) {
        return EINVAL;
    }

    gdr_memh_t *mh = calloc(1, sizeof(gdr_memh_t));
    if (!mh) {
        return ENOMEM;
    }

    struct GDRDRV_IOC_PIN_BUFFER_PARAMS params;
    params.addr = addr;
    params.size = size;
    params.p2p_token = p2p_token;
    params.va_space = va_space;
    params.handle = 0;

    retcode = ioctl(g->fd, GDRDRV_IOC_PIN_BUFFER, &params);
    if (0 != retcode) {
        ret = errno;
        gdr_err("ioctl error (errno=%d)\n", ret);
        goto err;
    }
    mh->handle = params.handle;
<<<<<<< HEAD
=======
    LIST_INSERT_HEAD(&g->memhs, mh, entries);
>>>>>>> 8a6985bd
    *handle = from_memh(mh);
 err:
    return ret;
}

int gdr_unpin_buffer(gdr_t g, gdr_mh_t handle)
{
    int ret = 0;
    int retcode;
    gdr_memh_t *mh = to_memh(handle);

    struct GDRDRV_IOC_UNPIN_BUFFER_PARAMS params;
    params.handle = mh->handle;
    retcode = ioctl(g->fd, GDRDRV_IOC_UNPIN_BUFFER, &params);
    if (0 != retcode) {
        ret = errno;
        gdr_err("ioctl error (errno=%d)\n", ret);
    }
<<<<<<< HEAD
=======
    LIST_REMOVE(mh, entries);
    free(mh);
>>>>>>> 8a6985bd
    
    return ret;
}

int gdr_get_callback_flag(gdr_t g, gdr_mh_t handle, int *flag)
{
    int ret = 0;
    int retcode;
    gdr_memh_t *mh = to_memh(handle);

    struct GDRDRV_IOC_GET_CB_FLAG_PARAMS params;
    params.handle = mh->handle;
    retcode = ioctl(g->fd, GDRDRV_IOC_GET_CB_FLAG, &params);
    if (0 != retcode) {
        ret = errno;
        gdr_err("ioctl error (errno=%d)\n", ret);
    } else {
        *flag = params.flag;
    }
    return ret;
}

int gdr_get_info(gdr_t g, gdr_mh_t handle, gdr_info_t *info)
{
    int ret = 0;
    int retcode;
    gdr_memh_t *mh = to_memh(handle);

    struct GDRDRV_IOC_GET_INFO_PARAMS params;
    params.handle = mh->handle;

    retcode = ioctl(g->fd, GDRDRV_IOC_GET_INFO, &params);
    if (0 != retcode) {
        ret = errno;
        gdr_err("ioctl error (errno=%d)\n", ret);
    } else {
        info->va          = params.va;
        info->mapped_size = params.mapped_size;
        info->page_size   = params.page_size;
        info->tm_cycles   = params.tm_cycles;
        info->cycles_per_ms = params.tsc_khz;
        info->mapped      = params.mapped;
        info->wc_mapping  = params.wc_mapping;
    }
    return ret;
}

int gdr_map(gdr_t g, gdr_mh_t handle, void **ptr_va, size_t size)
{
    int ret = 0;
    gdr_info_t info = {0,};
    gdr_memh_t *mh = to_memh(handle);

    if (mh->mapped) {
        gdr_err("mh is mapped already\n");
        return EAGAIN;
    }
    size_t rounded_size = (size + PAGE_SIZE - 1) & PAGE_MASK;
    off_t magic_off = (off_t)mh->handle << PAGE_SHIFT;
    void *mmio = mmap(NULL, rounded_size, PROT_READ|PROT_WRITE, MAP_SHARED, g->fd, magic_off);
    if (mmio == MAP_FAILED) {
        int __errno = errno;
        mmio = NULL;
        gdr_err("error %s(%d) while mapping handle %x, rounded_size=%zu offset=%llx\n",
                strerror(__errno), __errno, handle, rounded_size, (long long unsigned)magic_off);
        ret = __errno;
        goto err;
    }
    *ptr_va = mmio;
    ret = gdr_get_info(g, handle, &info);
    if (ret) {
        gdr_err("error %d from get_info, munmapping before exiting\n", ret);
        munmap(mmio, rounded_size);
        goto err;
    }
    mh->mapped = info.mapped;
    if (!mh->mapped) {
        gdr_err("mh should have been mapped at this point\n");
        abort();
    }
    mh->wc_mapping = info.wc_mapping;
    gdr_dbg("wc_mapping=%d\n", mh->wc_mapping);
 err:
    return ret;
}

int gdr_unmap(gdr_t g, gdr_mh_t handle, void *va, size_t size)
{
    int ret = 0;
    int retcode = 0;
    size_t rounded_size = (size + PAGE_SIZE - 1) & PAGE_MASK;
    gdr_memh_t *mh = to_memh(handle);

    if (!mh->mapped) {
        gdr_err("mh is not mapped yet\n");
        return EINVAL;
    }
    retcode = munmap(va, rounded_size);
    if (-1 == retcode) {
        int __errno = errno;
        gdr_err("error %s(%d) while unmapping handle %x, rounded_size=%zu\n",
                strerror(__errno), __errno, handle, rounded_size);
        ret = __errno;
        goto err;
    }
    mh->mapped = 0;
    mh->wc_mapping = 0;
 err:
    return ret;
}

#ifdef GDRAPI_X86
#include <cpuid.h>

// prepare for AVX2 implementation
#ifndef bit_AVX2
/* Extended Features (%eax == 7) */
/* %ebx */
#define bit_AVX2 (1 << 5)
#endif

#include <immintrin.h>

extern int memcpy_uncached_store_avx(void *dest, const void *src, size_t n_bytes);
extern int memcpy_cached_store_avx(void *dest, const void *src, size_t n_bytes);
extern int memcpy_uncached_store_sse(void *dest, const void *src, size_t n_bytes);
extern int memcpy_cached_store_sse(void *dest, const void *src, size_t n_bytes);
extern int memcpy_uncached_load_sse41(void *dest, const void *src, size_t n_bytes);
static inline void wc_store_fence(void) { _mm_sfence(); }
#define PREFERS_STORE_UNROLL4 0
#define PREFERS_STORE_UNROLL8 0
#define PREFERS_LOAD_UNROLL4  0
#define PREFERS_LOAD_UNROLL8  0
#endif // GDRAPI_X86

#if defined(GDRAPI_POWER)
static int memcpy_uncached_store_avx(void *dest, const void *src, size_t n_bytes)  { return 1; }
static int memcpy_cached_store_avx(void *dest, const void *src, size_t n_bytes)  { return 1; }
static int memcpy_uncached_store_sse(void *dest, const void *src, size_t n_bytes)    { return 1; }
static int memcpy_cached_store_sse(void *dest, const void *src, size_t n_bytes)    { return 1; }
static int memcpy_uncached_load_sse41(void *dest, const void *src, size_t n_bytes) { return 1; }
static inline void wc_store_fence(void) { asm volatile("sync") ; }
#define PREFERS_STORE_UNROLL4 1
#define PREFERS_STORE_UNROLL8 0
#define PREFERS_LOAD_UNROLL4  0
#define PREFERS_LOAD_UNROLL8  1
#endif // GDRAPI_POWER

static int first_time = 1;
static int has_sse = 0;
static int has_sse2 = 0;
static int has_sse4_1 = 0;
static int has_avx = 0;
static int has_avx2 = 0;

static void gdr_init_cpu_flags()
{
#ifdef GDRAPI_X86
    unsigned int info_type = 0x00000001;
    unsigned int ax, bx, cx, dx;
    if (__get_cpuid(info_type, &ax, &bx, &cx, &dx) == 1) {
       has_sse4_1 = ((cx & bit_SSE4_1) != 0);
       has_avx    = ((cx & bit_AVX)    != 0);
       has_sse    = ((dx & bit_SSE)    != 0);
       has_sse2   = ((dx & bit_SSE2)   != 0);
       gdr_dbg("sse4_1=%d avx=%d sse=%d sse2=%d\n", has_sse4_1, has_avx, has_sse, has_sse2);
    }
#ifdef bit_AVX2
    info_type = 0x7;
    if (__get_cpuid(info_type, &ax, &bx, &cx, &dx) == 1) {
        has_avx2 = bx & bit_AVX2;
    }
#endif // bit_AVX2
#endif // GDRAPI_X86

#ifdef GDRAPI_POWER
    // detect and enable Altivec/SMX support
#endif

    first_time = 0;
}

// note: more than one implementation may be compiled in

static void unroll8_memcpy(void *dst, const void *src, size_t size)
{
    const uint64_t *r = (const uint64_t *)src;
    uint64_t *w = (uint64_t *)dst;
    size_t nw = size / sizeof(*r);
    assert(size % sizeof(*r) == 0);

    while (nw) {
        if (0 == (nw & 3)) {
            uint64_t r0 = r[0];
            uint64_t r1 = r[1];
            uint64_t r2 = r[2];
            uint64_t r3 = r[3];
            w[0] = r0;
            w[1] = r1;
            w[2] = r2;
            w[3] = r3;
            r += 4;
            w += 4;
            nw -= 4;
        } else if (0 == (nw & 1)) {
            uint64_t r0 = r[0];
            uint64_t r1 = r[1];
            w[0] = r0;
            w[1] = r1;
            r += 2;
            w += 2;
            nw -= 2;
        } else {
            w[0] = r[0];
            ++w;
            ++r;
            --nw;
        }
    }
}

static void unroll4_memcpy(void *dst, const void *src, size_t size)
{
    const uint32_t *r = (const uint32_t *)src;
    uint32_t *w = (uint32_t *)dst;
    size_t nw = size / sizeof(*r);
    assert(size % sizeof(*r) == 0);

    while (nw) {
        if (0 == (nw & 3)) {
            uint32_t r0 = r[0];
            uint32_t r1 = r[1];
            uint32_t r2 = r[2];
            uint32_t r3 = r[3];
            w[0] = r0;
            w[1] = r1;
            w[2] = r2;
            w[3] = r3;
            r += 4;
            w += 4;
            nw -= 4;
        } else if (0 == (nw & 1)) {
            uint32_t r0 = r[0];
            uint32_t r1 = r[1];
            w[0] = r0;
            w[1] = r1;
            r += 2;
            w += 2;
            nw -= 2;
        } else {
            w[0] = r[0];
            ++w;
            ++r;
            --nw;
        }
    }
}

static inline int is_aligned(unsigned long value, unsigned powof2)
{
    return ((value & (powof2-1)) == 0);
}

static inline int ptr_is_aligned(const void *ptr, unsigned powof2)
{
    unsigned long addr = (unsigned long)ptr;
    return is_aligned(addr, powof2);
}

static int gdr_copy_to_bar(void *map_d_ptr, const void *h_ptr, size_t size, int wc_mapping)
{
    if (first_time) {
        gdr_init_cpu_flags();
    }

    do {
        // pick the most performing implementation compatible with the platform we are running on
        // NOTE: write fences are included in functions below
        if (has_avx) {
            assert(wc_mapping);
            gdr_dbgc(1, "using AVX implementation of gdr_copy_to_bar\n");
            memcpy_uncached_store_avx(map_d_ptr, h_ptr, size);
            break;
        }
        if (has_sse) {
            assert(wc_mapping);
            gdr_dbgc(1, "using SSE implementation of gdr_copy_to_bar\n");
            memcpy_uncached_store_sse(map_d_ptr, h_ptr, size);
            break;
        }

        // on POWER, compiler/libc memcpy is not optimal for MMIO
        // 64bit stores are not better than 32bit ones, so we prefer the latter
        // NOTE: if preferred but not aligned, a better implementation would still try to
        // use byte sized stores to align map_d_ptr and h_ptr to next word
        if (wc_mapping && PREFERS_STORE_UNROLL8 && is_aligned(size, 8) && ptr_is_aligned(map_d_ptr, 8) && ptr_is_aligned(h_ptr, 8)) {
            gdr_dbgc(1, "using unroll8_memcpy for gdr_copy_to_bar\n");
            unroll8_memcpy(map_d_ptr, h_ptr, size);
            break;
        } else if (wc_mapping && PREFERS_STORE_UNROLL4 && is_aligned(size, 4) && ptr_is_aligned(map_d_ptr, 4) && ptr_is_aligned(h_ptr, 4)) {
            gdr_dbgc(1, "using unroll4_memcpy for gdr_copy_to_bar\n");
            unroll4_memcpy(map_d_ptr, h_ptr, size);
            break;
        } else {
            gdr_dbgc(1, "fallback to compiler/libc memcpy implementation of gdr_copy_to_bar\n");
            memcpy(map_d_ptr, h_ptr, size);
        }

        if (wc_mapping) {
            // fencing is needed even for plain memcpy(), due to performance
            // being hit by delayed flushing of WC buffers
            wc_store_fence();
        }
    } while (0);
    
    return 0;
}

static int gdr_copy_from_bar(void *h_ptr, const void *map_d_ptr, size_t size, int wc_mapping)
{
    if (first_time) {
        gdr_init_cpu_flags();
    }

    do {
        // pick the most performing implementation compatible with the platform we are running on
        if (has_sse4_1) {
            assert(wc_mapping);
            gdr_dbgc(1, "using SSE4_1 implementation of gdr_copy_from_bar\n");
            memcpy_uncached_load_sse41(h_ptr, map_d_ptr, size);
            break;
        }
        if (has_avx) {
            assert(wc_mapping);
            gdr_dbgc(1, "using AVX implementation of gdr_copy_from_bar\n");
            memcpy_cached_store_avx(h_ptr, map_d_ptr, size);
            break;
        }
        if (has_sse) {
            assert(wc_mapping);
            gdr_dbgc(1, "using SSE implementation of gdr_copy_from_bar\n");
            memcpy_cached_store_sse(h_ptr, map_d_ptr, size);
            break;
        }

        // on POWER, compiler memcpy is not optimal for MMIO
        // 64bit loads have 2x the BW of 32bit ones
        if (wc_mapping && PREFERS_LOAD_UNROLL8 && is_aligned(size, 8) && ptr_is_aligned(map_d_ptr, 8) && ptr_is_aligned(h_ptr, 8)) {
            gdr_dbgc(1, "using unroll8_memcpy for gdr_copy_from_bar\n");
            unroll8_memcpy(h_ptr, map_d_ptr, size);
            break;
        } else if (wc_mapping && PREFERS_LOAD_UNROLL4 && is_aligned(size, 4) && ptr_is_aligned(map_d_ptr, 4) && ptr_is_aligned(h_ptr, 4)) {
            gdr_dbgc(1, "using unroll4_memcpy for gdr_copy_from_bar\n");
            unroll4_memcpy(h_ptr, map_d_ptr, size);
            break;
        } else {
            gdr_dbgc(1, "fallback to compiler/libc memcpy implementation of gdr_copy_from_bar\n");
            memcpy(h_ptr, map_d_ptr, size);
        }

        // note: fencing is not needed because plain stores are used
        // if non-temporal/uncached stores were used on x86, a proper fence would be needed instead
        // if (wc_mapping)
        //    wc_store_fence();
    } while (0);
    
    return 0;
}

int gdr_copy_to_mapping(gdr_mh_t handle, void *map_d_ptr, const void *h_ptr, size_t size)
{
    gdr_memh_t *mh = to_memh(handle);
    if (!mh->mapped) {
        gdr_err("mh is not mapped yet\n");
        return EINVAL;
    }
    return gdr_copy_to_bar(map_d_ptr, h_ptr, size, mh->wc_mapping);
}

int gdr_copy_from_mapping(gdr_mh_t handle, void *h_ptr, const void *map_d_ptr, size_t size)
{
    gdr_memh_t *mh = to_memh(handle);
    if (!mh->mapped) {
        gdr_err("mh is not mapped yet\n");
        return EINVAL;
    }
    return gdr_copy_from_bar(h_ptr, map_d_ptr, size, mh->wc_mapping);
}



/*
 * Local variables:
 *  c-indent-level: 4
 *  c-basic-offset: 4
 *  tab-width: 4
 *  indent-tabs-mode: nil
 * End:
 */<|MERGE_RESOLUTION|>--- conflicted
+++ resolved
@@ -39,11 +39,8 @@
 #include <sys/ioctl.h>
 #include <time.h>
 #include <asm/types.h>
-<<<<<<< HEAD
 #include <assert.h>
-=======
 #include <sys/queue.h>
->>>>>>> 8a6985bd
 
 #include "gdrapi.h"
 #include "gdrdrv.h"
@@ -98,23 +95,6 @@
 #define gdr_warn(FMT, ARGS...) gdr_msg(GDRCOPY_MSG_WARN,  "WARN: " FMT, ## ARGS)
 #define gdr_err(FMT, ARGS...)  gdr_msg(GDRCOPY_MSG_ERROR, "ERR:  " FMT, ## ARGS)
 
-<<<<<<< HEAD
-typedef struct { 
-    gdr_hnd_t handle;
-    unsigned mapped:1;
-    unsigned wc_mapping:1;
-} gdr_memh_t;
-
-static gdr_memh_t *to_memh(gdr_mh_t mh) {
-    return (gdr_memh_t *)mh.h;
-}
-
-static gdr_mh_t from_memh(gdr_memh_t *memh) {
-    gdr_mh_t mh;
-    mh.h = (unsigned long)memh;
-    return mh;
-}
-=======
 typedef struct gdr_memh_t { 
     gdr_hnd_t handle;
     LIST_ENTRY(gdr_memh_t) entries;
@@ -131,10 +111,6 @@
     mh.h = (unsigned long)memh;
     return mh;
 }
-
-// check GDR HaNDle size
-//COMPILE_TIME_ASSERT(sizeof(gdr_hnd_t)==sizeof(gdr_mh_t));
->>>>>>> 8a6985bd
 
 struct gdr {
     int fd;
@@ -229,10 +205,7 @@
         goto err;
     }
     mh->handle = params.handle;
-<<<<<<< HEAD
-=======
     LIST_INSERT_HEAD(&g->memhs, mh, entries);
->>>>>>> 8a6985bd
     *handle = from_memh(mh);
  err:
     return ret;
@@ -251,11 +224,8 @@
         ret = errno;
         gdr_err("ioctl error (errno=%d)\n", ret);
     }
-<<<<<<< HEAD
-=======
     LIST_REMOVE(mh, entries);
     free(mh);
->>>>>>> 8a6985bd
     
     return ret;
 }
@@ -570,7 +540,7 @@
             wc_store_fence();
         }
     } while (0);
-    
+
     return 0;
 }
 
