--- conflicted
+++ resolved
@@ -396,14 +396,8 @@
         gdr_dbgc(1, "using plain implementation of gdr_copy_from_bar\n");
         memcpy(h_ptr, bar_ptr, size);
 
-<<<<<<< HEAD
-        // note: fencing is not needed assuming the memcpy() implementation
-        // has all the required write fences
-        //_mm_sfence();
-=======
         // note: fencing is not needed because plain stores are used
         //wc_store_fence();
->>>>>>> 158ae884
 
     } while (0);
 
