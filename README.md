--- conflicted
+++ resolved
@@ -308,18 +308,16 @@
 functions return aligned addresses. Users are responsible for proper alignment
 of addresses passed to the library.
 
-<<<<<<< HEAD
 Two cudaMalloc'd memory regions may be contiguous. Users may call
 `gdr_pin_buffer` and `gdr_map` with address and size that extend across these
 two regions. This use case is not well-supported in GDRCopy. On rare occassions,
 users may experience 1.) an error in `gdr_map`, or 2.) low copy performance
 because `gdr_map` cannot provide write-combined mapping.
-=======
+
 In some GPU driver versions, pinning the same GPU address multiple times
 consumes additional BAR1 space. This is because the space is not properly
 reused. If you encounter this issue, we suggest that you try the latest version
 of NVIDIA GPU driver.
->>>>>>> 982b4a47
 
 On POWER9 where CPU and GPU are connected via NVLink, CUDA9.2 and GPU Driver
 v396.37 are the minimum requirements in order to achieve the full performance.
