--- conflicted
+++ resolved
@@ -64,7 +64,6 @@
 // driver.
 int gdr_close(gdr_t g);
 
-<<<<<<< HEAD
 // The handle to a user-space GPU memory mapping
 typedef struct gdr_mh_s {
   unsigned long h;
@@ -72,14 +71,6 @@
 
 // Create a peer-to-peer mapping of the device memory buffer, returning an opaque handle.
 // Note that at this point the mapping is still not accessible to user-space.
-=======
-typedef struct gdr_mh_s {
-    unsigned long h;
-} gdr_mh_t;
-
-// Map device memory buffer on GPU BAR1, returning an handle.
-// Memory is still not accessible to user-space.
->>>>>>> 8a6985bd
 int gdr_pin_buffer(gdr_t g, unsigned long addr, size_t size, uint64_t p2p_token, uint32_t va_space, gdr_mh_t *handle);
 
 // Destroys the peer-to-peer mapping and frees the handle.
@@ -104,13 +95,8 @@
     uint32_t page_size;
     uint64_t tm_cycles;
     uint32_t cycles_per_ms;
-<<<<<<< HEAD
     unsigned mapped:1;
     unsigned wc_mapping:1;
-=======
-    uint32_t mapped;
-    uint32_t wc_mapping;
->>>>>>> 8a6985bd
 };
 typedef struct gdr_info gdr_info_t;
 int gdr_get_info(gdr_t g, gdr_mh_t handle, gdr_info_t *info);
