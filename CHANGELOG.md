# Changelog

<<<<<<< HEAD
## [master]
- Introduce gdr\_pin\_buffer\_v2 API, GDR\_PIN\_FLAG\_FORCE\_PCIE pin flag and the  GDR\_ATTR\_SUPPORT\_PIN\_FLAG\_FORCE\_PCIE attribute. Extend gdrcopy\_sanity coverage to those new APIs.
- Waive some unit tests in gdrcopy\_sanity if the GPU compute mode is not set as default.
- Introduce gdr\_get\_attribute API and GDR\_ATTR\_USE\_PERSISTENT\_MAPPING.
- Add persistent mapping support in gdrcopy\_sanity.
- Support setting GPU ID in gdrcopy\_sanity.
- Fix nvidia\_p2p\_get\_pages\_persistent leakage in gdrdrv.
- Introduce leakage\_pin\_pages\_fork\_cumemalloc unit test.
- Fix the use-after-free bug of mr objects in gdrdv\_vma\_close.
- Introduce /proc/driver/gdrdrv/params and /proc/driver/gdrdrv/nv\_get\_pages\_refcount.
=======
## [2.4.4] - 2024-12-16
- Fix the use-after-free bug of mr objects in gdrdv\_vma\_close.
- Fix the resource leakage bug in gdrdrv\_release.
>>>>>>> 9ecf5e58

## [2.4.3] - 2024-12-02
- Fix NVIDIA\_IS\_OPENSOURCE detection when compile with NVIDIA driver version 545 or newer.
- Fix compile error in gdrdrv when compile on RHEL9.5.

## [2.4.2] - 2024-10-31
- Fix the size alignment bug in gdrdrv.
- Fix memory leak in gdr\_pin\_buffer.
- Add support for another flavor of BF3.

## [2.4.1] - 2023-12-18
- Add support for persistent mapping.
- Fix bug in src/gdrdrv/Makefile.
- Fix compile-time bug when check.h is not found.

## [2.4] - 2023-09-19
- Various bug fixes in the test and benchmark applications.
- Prefix all applications with "gdrcopy\_".
- Introduce more unit tests in gdrcopy\_sanity.
- Introduce gdrcopy\_pplat benchmark application.
- Remove dependency on libcheck and libsubunit
- Introduce gdr\_get\_info\_v2.
- Introduce new copy algorithm for device mappings.
- Add support for NVIDIA BLUEFIELD-3.
- Add support for Linux kernel >= 6.3.
- Add support for SLES and OpenSUSE.
- Add support for systemd service on RHEL9.
- Relicense gdrdrv to Dual MIT/GPL.
- Fix bugs in gdrdrv when pinning two small buffers back-to-back.
- Add support for coherent platforms such as Grace-Hopper.
- Add support for Confidential Computing (CC).

## [2.3.1] - 2023-05-12
- Add a workaround for the GPL-compatibility issue when compile with CONFIG\_ARCH\_HAS\_CC\_PLATFORM on Linux kernel 5.18+.
- Fix error in init.d/gdrcopy due to missing /etc/rc.d/init.d/functions.

## [2.3] - 2021-07-27
- Remove automatically-generated build id links in rpm packages.
- Remove gdrcopy-kmod from the Requires field of the gdrcopy rpm package.
- Remove gdrdrv-dkms dependency enforcement from the gdrcopy deb package.
- Add libsubunit0 to the dependency list of the gdrcopy deb package.
- Add apiperf test.
- Revamp gdrdrv to fix race-condition bugs.
- Add an option to build kmod package.
- Split the gdrcopy deb package into meta, libgdrapi, and tests packages.
- Update the package maintainer.
- Various updates in README.

## [2.2] - 2021-02-01
- Add support for ARM64.
- Update various information on README.
- Improve Makefile.
- Add multi-arch support.
- Handle removal of HAVE\_UNLOCKED\_IOCTL in Linux kernel v5.9 and later.
- Prevent dpkg package creation to unnecessarily compile gdrdrv.
- Improve gdr\_open error message.
- Fix bug that prevents sanity from correctly summarizing failure.
- Add dkms support in kmod package.
- Handle the removal of kzfree in Linux kernel v5.10 and later.
- Improve small-size copy-to-mapping.

## [2.1] - 2020-08-07
- fix build problem on RHL8 kernels
- relax checks in gdrdrv to support multi-threading use cases
- fix fd leak in gdr\_open()
- introduce new copylat test
- remove CUDA RT dependency in tests
- assorted cleanups

## [2.0] - 2019-09-16
- Harden security in gdrdrv.
- Enable cached mappings in POWER9.
- Improve copy performance with unrolling in POWERPC.
- Creates _sanity_ unit test for testing the functionality and security.
- Consolidate _basic_ and _validate_ into _sanity_ unit test.
- Introduce compile time and runtime version checking in _libgdrapi_.
- Improve rpm packaging.
- Introduce deb packaging for the userspace library and the applications.
- Introduce dkms packaging for the _gdrdrv_ driver.
- Rename gdr\_copy\_from/to\_bar to gdr\_copy\_from/to\_mapping.
- Update README

## [1.3] - 2018-07-26
- Add _gdrdrv_ driver for converting cudaMalloc'd addresses to the GPU's BAR1
  addresses and exposing them to CPU-accessible virtual addresses.
- Add _libgdrapi_, a user-space library for communicating with the gdrdrv driver.
- Add _basic_ application as an minimal example on how to use gdrcopy.
- Add _copybw_ application as a complete example on how CPU could read/write to
  cudaMalloc'd memory via BAR1 mappings.
- Add _validate_ unit test to ensure that gdrcopy functions as expected.
- Add a script for packaging gdrcopy in the rpm format.

<<<<<<< HEAD

[master]: https://github.com/NVIDIA/gdrcopy
=======
>>>>>>> 9ecf5e58
[2.4.3]: https://github.com/NVIDIA/gdrcopy/releases/tag/v2.4.3
[2.4.2]: https://github.com/NVIDIA/gdrcopy/releases/tag/v2.4.2
[2.4.1]: https://github.com/NVIDIA/gdrcopy/releases/tag/v2.4.1
[2.4]: https://github.com/NVIDIA/gdrcopy/releases/tag/v2.4
[2.3.1]: https://github.com/NVIDIA/gdrcopy/releases/tag/v2.3.1
[2.3]: https://github.com/NVIDIA/gdrcopy/releases/tag/v2.3
[2.2]: https://github.com/NVIDIA/gdrcopy/releases/tag/v2.2
[2.1]: https://github.com/NVIDIA/gdrcopy/releases/tag/v2.1
[2.0]: https://github.com/NVIDIA/gdrcopy/releases/tag/v2.0
[1.3]: https://github.com/NVIDIA/gdrcopy/releases/tag/v1.3
<|MERGE_RESOLUTION|>--- conflicted
+++ resolved
@@ -1,6 +1,5 @@
 # Changelog
 
-<<<<<<< HEAD
 ## [master]
 - Introduce gdr\_pin\_buffer\_v2 API, GDR\_PIN\_FLAG\_FORCE\_PCIE pin flag and the  GDR\_ATTR\_SUPPORT\_PIN\_FLAG\_FORCE\_PCIE attribute. Extend gdrcopy\_sanity coverage to those new APIs.
 - Waive some unit tests in gdrcopy\_sanity if the GPU compute mode is not set as default.
@@ -11,11 +10,10 @@
 - Introduce leakage\_pin\_pages\_fork\_cumemalloc unit test.
 - Fix the use-after-free bug of mr objects in gdrdv\_vma\_close.
 - Introduce /proc/driver/gdrdrv/params and /proc/driver/gdrdrv/nv\_get\_pages\_refcount.
-=======
+
 ## [2.4.4] - 2024-12-16
 - Fix the use-after-free bug of mr objects in gdrdv\_vma\_close.
 - Fix the resource leakage bug in gdrdrv\_release.
->>>>>>> 9ecf5e58
 
 ## [2.4.3] - 2024-12-02
 - Fix NVIDIA\_IS\_OPENSOURCE detection when compile with NVIDIA driver version 545 or newer.
@@ -108,11 +106,7 @@
 - Add _validate_ unit test to ensure that gdrcopy functions as expected.
 - Add a script for packaging gdrcopy in the rpm format.
 
-<<<<<<< HEAD
-
 [master]: https://github.com/NVIDIA/gdrcopy
-=======
->>>>>>> 9ecf5e58
 [2.4.3]: https://github.com/NVIDIA/gdrcopy/releases/tag/v2.4.3
 [2.4.2]: https://github.com/NVIDIA/gdrcopy/releases/tag/v2.4.2
 [2.4.1]: https://github.com/NVIDIA/gdrcopy/releases/tag/v2.4.1
