# Changelog

## [master]
- Introduce gdr\_pin\_buffer\_v2 API, GDR\_PIN\_FLAG\_FORCE\_PCIE pin flag and the  GDR\_ATTR\_SUPPORT\_PIN\_FLAG\_FORCE\_PCIE attribute. Extend gdrcopy\_sanity coverage to those new APIs.
- Waive some unit tests in gdrcopy\_sanity if the GPU compute mode is not set as default.
- Introduce gdr\_get\_attribute API and GDR\_ATTR\_USE\_PERSISTENT\_MAPPING.
- Add persistent mapping support in gdrcopy\_sanity.
- Support setting GPU ID in gdrcopy\_sanity.
<<<<<<< HEAD
- Fix nvidia\_p2p\_get\_pages\_persistent leakage in gdrdrv.
- Introduce leakage\_pin\_pages\_fork\_cumemalloc unit test.
=======
- Fix the use-after-free bug of mr objects in gdrdv\_vma\_close.
- Introduce /proc/driver/gdrdrv/params.
>>>>>>> 3de9d45d

## [2.4.3] - 2024-12-02
- Fix NVIDIA\_IS\_OPENSOURCE detection when compile with NVIDIA driver version 545 or newer.
- Fix compile error in gdrdrv when compile on RHEL9.5.

## [2.4.2] - 2024-10-31
- Fix the size alignment bug in gdrdrv.
- Fix memory leak in gdr\_pin\_buffer.
- Add support for another flavor of BF3.

## [2.4.1] - 2023-12-18
- Add support for persistent mapping.
- Fix bug in src/gdrdrv/Makefile.
- Fix compile-time bug when check.h is not found.

## [2.4] - 2023-09-19
- Various bug fixes in the test and benchmark applications.
- Prefix all applications with "gdrcopy\_".
- Introduce more unit tests in gdrcopy\_sanity.
- Introduce gdrcopy\_pplat benchmark application.
- Remove dependency on libcheck and libsubunit
- Introduce gdr\_get\_info\_v2.
- Introduce new copy algorithm for device mappings.
- Add support for NVIDIA BLUEFIELD-3.
- Add support for Linux kernel >= 6.3.
- Add support for SLES and OpenSUSE.
- Add support for systemd service on RHEL9.
- Relicense gdrdrv to Dual MIT/GPL.
- Fix bugs in gdrdrv when pinning two small buffers back-to-back.
- Add support for coherent platforms such as Grace-Hopper.
- Add support for Confidential Computing (CC).

## [2.3.1] - 2023-05-12
- Add a workaround for the GPL-compatibility issue when compile with CONFIG\_ARCH\_HAS\_CC\_PLATFORM on Linux kernel 5.18+.
- Fix error in init.d/gdrcopy due to missing /etc/rc.d/init.d/functions.

## [2.3] - 2021-07-27
- Remove automatically-generated build id links in rpm packages.
- Remove gdrcopy-kmod from the Requires field of the gdrcopy rpm package.
- Remove gdrdrv-dkms dependency enforcement from the gdrcopy deb package.
- Add libsubunit0 to the dependency list of the gdrcopy deb package.
- Add apiperf test.
- Revamp gdrdrv to fix race-condition bugs.
- Add an option to build kmod package.
- Split the gdrcopy deb package into meta, libgdrapi, and tests packages.
- Update the package maintainer.
- Various updates in README.

## [2.2] - 2021-02-01
- Add support for ARM64.
- Update various information on README.
- Improve Makefile.
- Add multi-arch support.
- Handle removal of HAVE\_UNLOCKED\_IOCTL in Linux kernel v5.9 and later.
- Prevent dpkg package creation to unnecessarily compile gdrdrv.
- Improve gdr\_open error message.
- Fix bug that prevents sanity from correctly summarizing failure.
- Add dkms support in kmod package.
- Handle the removal of kzfree in Linux kernel v5.10 and later.
- Improve small-size copy-to-mapping.

## [2.1] - 2020-08-07
- fix build problem on RHL8 kernels
- relax checks in gdrdrv to support multi-threading use cases
- fix fd leak in gdr\_open()
- introduce new copylat test
- remove CUDA RT dependency in tests
- assorted cleanups

## [2.0] - 2019-09-16
- Harden security in gdrdrv.
- Enable cached mappings in POWER9.
- Improve copy performance with unrolling in POWERPC.
- Creates _sanity_ unit test for testing the functionality and security.
- Consolidate _basic_ and _validate_ into _sanity_ unit test.
- Introduce compile time and runtime version checking in _libgdrapi_.
- Improve rpm packaging.
- Introduce deb packaging for the userspace library and the applications.
- Introduce dkms packaging for the _gdrdrv_ driver.
- Rename gdr\_copy\_from/to\_bar to gdr\_copy\_from/to\_mapping.
- Update README

## [1.3] - 2018-07-26
- Add _gdrdrv_ driver for converting cudaMalloc'd addresses to the GPU's BAR1
  addresses and exposing them to CPU-accessible virtual addresses.
- Add _libgdrapi_, a user-space library for communicating with the gdrdrv driver.
- Add _basic_ application as an minimal example on how to use gdrcopy.
- Add _copybw_ application as a complete example on how CPU could read/write to
  cudaMalloc'd memory via BAR1 mappings.
- Add _validate_ unit test to ensure that gdrcopy functions as expected.
- Add a script for packaging gdrcopy in the rpm format.


[master]: https://github.com/NVIDIA/gdrcopy
[2.4.3]: https://github.com/NVIDIA/gdrcopy/releases/tag/v2.4.3
[2.4.2]: https://github.com/NVIDIA/gdrcopy/releases/tag/v2.4.2
[2.4.1]: https://github.com/NVIDIA/gdrcopy/releases/tag/v2.4.1
[2.4]: https://github.com/NVIDIA/gdrcopy/releases/tag/v2.4
[2.3.1]: https://github.com/NVIDIA/gdrcopy/releases/tag/v2.3.1
[2.3]: https://github.com/NVIDIA/gdrcopy/releases/tag/v2.3
[2.2]: https://github.com/NVIDIA/gdrcopy/releases/tag/v2.2
[2.1]: https://github.com/NVIDIA/gdrcopy/releases/tag/v2.1
[2.0]: https://github.com/NVIDIA/gdrcopy/releases/tag/v2.0
[1.3]: https://github.com/NVIDIA/gdrcopy/releases/tag/v1.3
<|MERGE_RESOLUTION|>--- conflicted
+++ resolved
@@ -6,13 +6,10 @@
 - Introduce gdr\_get\_attribute API and GDR\_ATTR\_USE\_PERSISTENT\_MAPPING.
 - Add persistent mapping support in gdrcopy\_sanity.
 - Support setting GPU ID in gdrcopy\_sanity.
-<<<<<<< HEAD
 - Fix nvidia\_p2p\_get\_pages\_persistent leakage in gdrdrv.
 - Introduce leakage\_pin\_pages\_fork\_cumemalloc unit test.
-=======
 - Fix the use-after-free bug of mr objects in gdrdv\_vma\_close.
 - Introduce /proc/driver/gdrdrv/params.
->>>>>>> 3de9d45d
 
 ## [2.4.3] - 2024-12-02
 - Fix NVIDIA\_IS\_OPENSOURCE detection when compile with NVIDIA driver version 545 or newer.
