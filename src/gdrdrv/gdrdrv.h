--- conflicted
+++ resolved
@@ -30,13 +30,9 @@
 
 #define GDRDRV_MAJOR_VERSION    2
 #define GDRDRV_MINOR_VERSION    3
-<<<<<<< HEAD
 #define GDRDRV_VERSION          ((GDRDRV_MAJOR_VERSION << GDRDRV_MAJOR_VERSION_SHIFT) | GDRDRV_MINOR_VERSION)
 #define GDRDRV_VERSION_STRING   GDRDRV_TOSTRING(GDRDRV_MAJOR_VERSION) "." GDRDRV_TOSTRING(GDRDRV_MINOR_VERSION)
-=======
-#define GDRDRV_VERSION          ((GDRDRV_MAJOR_VERSION << 16) | GDRDRV_MINOR_VERSION)
 #define GDRDRV_VERSION_STRING   GDRDRV_TOSTRING(GDRDRV_MAJOR_VERSION) "." GDRDRV_TOSTRING(GDRDRV_MINOR_VERSION) ".1"
->>>>>>> 21fa5023
 
 #define MINIMUM_GDR_API_MAJOR_VERSION   2
 #define MINIMUM_GDR_API_MINOR_VERSION   0
