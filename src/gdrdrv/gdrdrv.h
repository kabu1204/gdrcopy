--- conflicted
+++ resolved
@@ -52,11 +52,8 @@
 
 typedef enum {
     GDRDRV_ATTR_USE_PERSISTENT_MAPPING = 1,
-<<<<<<< HEAD
-    GDRDRV_ATTR_GLOBAL_NV_GET_PAGES_REFCOUNT = 2,
-=======
-    GDRDRV_ATTR_SUPPORT_PIN_FLAG_FORCE_PCIE = 2
->>>>>>> 5cce0246
+    GDRDRV_ATTR_SUPPORT_PIN_FLAG_FORCE_PCIE = 2,
+    GDRDRV_ATTR_GLOBAL_NV_GET_PAGES_REFCOUNT = 3,
 } gdrdrv_attr_t;
 
 typedef __u64 gdr_hnd_t;
