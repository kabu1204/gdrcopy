/*
 * Copyright (c) 2014-2021, NVIDIA CORPORATION. All rights reserved.
 *
 * Permission is hereby granted, free of charge, to any person obtaining a
 * copy of this software and associated documentation files (the "Software"),
 * to deal in the Software without restriction, including without limitation
 * the rights to use, copy, modify, merge, publish, distribute, sublicense,
 * and/or sell copies of the Software, and to permit persons to whom the
 * Software is furnished to do so, subject to the following conditions:
 *
 * The above copyright notice and this permission notice shall be included in 
 * all copies or substantial portions of the Software.
 *
 * THE SOFTWARE IS PROVIDED "AS IS", WITHOUT WARRANTY OF ANY KIND, EXPRESS OR
 * IMPLIED, INCLUDING BUT NOT LIMITED TO THE WARRANTIES OF MERCHANTABILITY,
 * FITNESS FOR A PARTICULAR PURPOSE AND NONINFRINGEMENT.  IN NO EVENT SHALL
 * THE AUTHORS OR COPYRIGHT HOLDERS BE LIABLE FOR ANY CLAIM, DAMAGES OR OTHER
 * LIABILITY, WHETHER IN AN ACTION OF CONTRACT, TORT OR OTHERWISE, ARISING
 * FROM, OUT OF OR IN CONNECTION WITH THE SOFTWARE OR THE USE OR OTHER
 * DEALINGS IN THE SOFTWARE.
 */

#include <linux/version.h>
#include <linux/module.h>
#include <linux/kernel.h>
#include <linux/slab.h>
#include <linux/types.h>
#include <linux/delay.h>
#include <linux/compiler.h>
#include <linux/string.h>
#include <linux/uaccess.h>
#include <linux/fs.h>
#include <linux/list.h>
#include <linux/mm.h>
#include <linux/io.h>
#include <linux/sched.h>
#include <linux/timex.h>
#include <linux/timer.h>
#include <linux/pci.h>
#include <linux/capability.h>

#if LINUX_VERSION_CODE >= KERNEL_VERSION(4,11,0)
#include <linux/sched/signal.h>
#endif

/**
 * This is needed for round_up()
 */
#if LINUX_VERSION_CODE >= KERNEL_VERSION(5, 11, 0)
#include <linux/math.h>
#endif

/**
 * HAVE_UNLOCKED_IOCTL has been dropped in kernel version 5.9.
 * There is a chance that the removal might be ported back to 5.x.
 * So if HAVE_UNLOCKED_IOCTL is not defined in kernel v5, we define it.
 * This also allows backward-compatibility with kernel < 2.6.11.
 */
#if LINUX_VERSION_CODE >= KERNEL_VERSION(5, 0, 0) && !defined(HAVE_UNLOCKED_IOCTL)
#define HAVE_UNLOCKED_IOCTL 1
#endif 

//-----------------------------------------------------------------------------

static const unsigned int GDRDRV_BF3_PCI_ROOT_DEV_VENDOR_ID = 0x15b3;
static const unsigned int GDRDRV_BF3_PCI_ROOT_DEV_DEVICE_ID[2] = {0xa2da, 0xa2db};

//-----------------------------------------------------------------------------

static int gdrdrv_major = 0;
static int gdrdrv_cpu_can_cache_gpu_mappings = 0;
static int gdrdrv_cpu_must_use_device_mapping = 0;

//-----------------------------------------------------------------------------

static atomic64_t gdrdrv_nv_get_pages_refcount = ATOMIC_INIT(0);

//-----------------------------------------------------------------------------

#if LINUX_VERSION_CODE <= KERNEL_VERSION(2,6,32)
/**
 * This API is available after Linux kernel 2.6.32
 */
void address_space_init_once(struct address_space *mapping)
{
    memset(mapping, 0, sizeof(*mapping));
    INIT_RADIX_TREE(&mapping->page_tree, GFP_ATOMIC);

#if LINUX_VERSION_CODE <= KERNEL_VERSION(2,6,26)
    //  
    // The .tree_lock member variable was changed from type rwlock_t, to
    // spinlock_t, on 25 July 2008, by mainline commit
    // 19fd6231279be3c3bdd02ed99f9b0eb195978064.
    //  
    rwlock_init(&mapping->tree_lock);
#else
    spin_lock_init(&mapping->tree_lock);
#endif

    spin_lock_init(&mapping->i_mmap_lock);
    INIT_LIST_HEAD(&mapping->private_list);
    spin_lock_init(&mapping->private_lock);
    INIT_RAW_PRIO_TREE_ROOT(&mapping->i_mmap);
    INIT_LIST_HEAD(&mapping->i_mmap_nonlinear);
}
#endif


#ifndef GDRDRV_HAVE_VM_FLAGS_SET
/**
 * This API requires Linux kernel 6.3.
 * See https://github.com/torvalds/linux/commit/bc292ab00f6c7a661a8a605c714e8a148f629ef6
 */
static inline void vm_flags_set(struct vm_area_struct *vma, vm_flags_t flags)
{
    vma->vm_flags |= flags;
}
#endif


#if defined(CONFIG_X86_64) || defined(CONFIG_X86_32)
static inline pgprot_t pgprot_modify_writecombine(pgprot_t old_prot)
{
    pgprot_t new_prot = old_prot;
    pgprot_val(new_prot) &= ~(_PAGE_PSE | _PAGE_PCD | _PAGE_PWT);
    new_prot = __pgprot(pgprot_val(new_prot) | _PAGE_PWT);
    return new_prot;
}
static inline pgprot_t pgprot_modify_device(pgprot_t old_prot)
{
    // Device mapping should never be called on x86
    BUG_ON(1);
    return old_prot;
}
#define get_tsc_khz() cpu_khz // tsc_khz
static inline int gdr_pfn_is_ram(unsigned long pfn)
{
    // page_is_ram is GPL-only. Regardless there are no x86_64
    // platforms supporting coherent GPU mappings, so we would not use
    // this function anyway.
    return 0;
}

#elif defined(CONFIG_PPC64)
#include <asm/reg.h>
static inline pgprot_t pgprot_modify_writecombine(pgprot_t old_prot)
{
    return pgprot_writecombine(old_prot);
}
static inline pgprot_t pgprot_modify_device(pgprot_t old_prot)
{
    // Device mapping should never be called on PPC64
    BUG_ON(1);
    return old_prot;
}
#define get_tsc_khz() (get_cycles()/1000) // dirty hack
static inline int gdr_pfn_is_ram(unsigned long pfn)
{
    // catch platforms, e.g. POWER8, POWER9 with GPUs not attached via NVLink,
    // where GPU memory is non-coherent
#ifdef GDRDRV_OPENSOURCE_NVIDIA
    // page_is_ram is a GPL symbol. We can use it with the open flavor of NVIDIA driver.
    return page_is_ram(pfn);
#else
    // For the proprietary flavor, we approximate using the following algorithm.
    unsigned long start = pfn << PAGE_SHIFT;
    unsigned long mask_47bits = (1UL<<47)-1;
    return gdrdrv_cpu_can_cache_gpu_mappings && (0 == (start & ~mask_47bits));
#endif
}

#elif defined(CONFIG_ARM64)
static inline pgprot_t pgprot_modify_writecombine(pgprot_t old_prot)
{
    return pgprot_writecombine(old_prot);
}
static inline pgprot_t pgprot_modify_device(pgprot_t old_prot)
{
    return pgprot_device(old_prot);
}
static inline int gdr_pfn_is_ram(unsigned long pfn)
{
#ifdef GDRDRV_OPENSOURCE_NVIDIA
    // page_is_ram is a GPL symbol. We can use it with the open flavor.
    return page_is_ram(pfn);
#else
    // For the proprietary flavor of NVIDIA driver, we use WC mapping.
    return 0;
#endif
}

#else
#error "X86_64/32 or PPC64 or ARM64 is required"
#endif

#include "gdrdrv.h"
#include "nv-p2p.h"

//-----------------------------------------------------------------------------

#ifndef NVIDIA_P2P_MAJOR_VERSION_MASK
#define NVIDIA_P2P_MAJOR_VERSION_MASK   0xffff0000
#endif
#ifndef NVIDIA_P2P_MINOR_VERSION_MASK
#define NVIDIA_P2P_MINOR_VERSION_MASK   0x0000ffff
#endif

#ifndef NVIDIA_P2P_MAJOR_VERSION
#define NVIDIA_P2P_MAJOR_VERSION(v) \
    (((v) & NVIDIA_P2P_MAJOR_VERSION_MASK) >> 16)
#endif

#ifndef NVIDIA_P2P_MINOR_VERSION
#define NVIDIA_P2P_MINOR_VERSION(v) \
    (((v) & NVIDIA_P2P_MINOR_VERSION_MASK))
#endif

#ifndef NVIDIA_P2P_MAJOR_VERSION_MATCHES
#define NVIDIA_P2P_MAJOR_VERSION_MATCHES(p, v) \
    (NVIDIA_P2P_MAJOR_VERSION((p)->version) == NVIDIA_P2P_MAJOR_VERSION(v))
#endif

#ifndef NVIDIA_P2P_VERSION_COMPATIBLE
#define NVIDIA_P2P_VERSION_COMPATIBLE(p, v)             \
    (NVIDIA_P2P_MAJOR_VERSION_MATCHES(p, v) &&          \
    (NVIDIA_P2P_MINOR_VERSION((p)->version) >= NVIDIA_P2P_MINOR_VERSION(v)))
#endif

#ifndef NVIDIA_P2P_PAGE_TABLE_VERSION_COMPATIBLE
#define NVIDIA_P2P_PAGE_TABLE_VERSION_COMPATIBLE(p) \
    NVIDIA_P2P_VERSION_COMPATIBLE(p, NVIDIA_P2P_PAGE_TABLE_VERSION)
#endif

#ifdef GDRDRV_OPENSOURCE_NVIDIA
#define GDRDRV_BUILT_FOR_NVIDIA_FLAVOR_STRING "opensource"
#else
#define GDRDRV_BUILT_FOR_NVIDIA_FLAVOR_STRING "proprietary"
#endif

//-----------------------------------------------------------------------------

#define DEVNAME "gdrdrv"

#define gdr_msg(KRNLVL, FMT, ARGS...) printk(KRNLVL DEVNAME ":%s:" FMT, __func__, ## ARGS)
//#define gdr_msg(KRNLVL, FMT, ARGS...) printk_ratelimited(KRNLVL DEVNAME ":" FMT, ## ARGS)

static int dbg_enabled = 0;
#define gdr_dbg(FMT, ARGS...)                               \
    do {                                                    \
        if (dbg_enabled)                                    \
            gdr_msg(KERN_DEBUG, FMT, ## ARGS);              \
    } while(0)

static int info_enabled = 0;
#define gdr_info(FMT, ARGS...)                               \
    do {                                                     \
        if (info_enabled)                                    \
            gdr_msg(KERN_INFO, FMT, ## ARGS);                \
    } while(0)

#define gdr_err(FMT, ARGS...)                               \
    gdr_msg(KERN_DEBUG, FMT, ## ARGS)

static int use_persistent_mapping = 0;

//-----------------------------------------------------------------------------

MODULE_AUTHOR("drossetti@nvidia.com");
MODULE_LICENSE("Dual MIT/GPL");
MODULE_DESCRIPTION("GDRCopy kernel-mode driver built for " GDRDRV_BUILT_FOR_NVIDIA_FLAVOR_STRING " NVIDIA driver");
MODULE_VERSION(GDRDRV_VERSION_STRING);
module_param(dbg_enabled, int, 0000);
MODULE_PARM_DESC(dbg_enabled, "enable debug tracing");
module_param(info_enabled, int, 0000);
MODULE_PARM_DESC(info_enabled, "enable info tracing");
module_param(use_persistent_mapping, int, 0000);
MODULE_PARM_DESC(use_persistent_mapping, "use persistent mapping instead of traditional (non-persistent) mapping");

//-----------------------------------------------------------------------------

#define GPU_PAGE_SHIFT   16
#define GPU_PAGE_SIZE    ((u64)1 << GPU_PAGE_SHIFT)
#define GPU_PAGE_OFFSET  (GPU_PAGE_SIZE-1)
#define GPU_PAGE_MASK    (~GPU_PAGE_OFFSET)

#ifndef MAX
#define MAX(a,b) ((a) > (b) ? (a) : (b))
#endif

#ifndef MIN
#define MIN(a,b) ((a) < (b) ? (a) : (b))
#endif


// compatibility with old Linux kernels

#ifndef ACCESS_ONCE
#define ACCESS_ONCE(x) (*(volatile typeof(x) *)&(x))
#endif

#ifndef READ_ONCE
#define READ_ONCE(x) ACCESS_ONCE(x)
#endif

//-----------------------------------------------------------------------------

struct gdr_mr {
    struct list_head node;
    gdr_hnd_t handle;
    u64 offset;
    u64 p2p_token;
    u32 va_space;
    u32 page_size;
    u64 va;
    u64 mapped_size;
    gdr_mr_type_t cpu_mapping_type;
    nvidia_p2p_page_table_t *page_table;
    int cb_flag;
    cycles_t tm_cycles;
    unsigned int tsc_khz;
    struct vm_area_struct *vma;
    struct address_space *mapping;
    struct rw_semaphore sem;
    unsigned force_pci:1;
};
typedef struct gdr_mr gdr_mr_t;

/**
 * Prerequisite:
 * - mr must be protected by down_read(mr->sem) or stronger.
 */
static int gdr_mr_is_mapped(gdr_mr_t *mr)
{
    return mr->cpu_mapping_type != GDR_MR_NONE;
}

static inline void gdrdrv_zap_vma(struct address_space *mapping, struct vm_area_struct *vma)
{
    // This function is mainly used for files and the address is relative to
    // the file offset. We use vma->pg_off here to unmap this entire range but
    // not the other mapped ranges.
    unmap_mapping_range(mapping, vma->vm_pgoff << PAGE_SHIFT, vma->vm_end - vma->vm_start, 0);
}

/**
 * Prerequisite:
 * - mr must be protected by down_write(mr->sem).
 */
static void gdr_mr_destroy_all_mappings(gdr_mr_t *mr)
{
    // there is a single mapping at the moment
    if (mr->vma)
        gdrdrv_zap_vma(mr->mapping, mr->vma);

    mr->cpu_mapping_type = GDR_MR_NONE;
}

//-----------------------------------------------------------------------------

struct gdr_info {
    // simple low-performance linked-list implementation
    struct list_head        mr_list;
    struct mutex            lock;

    // Pointer to the pid struct of the creator task group.
    // We do not use numerical pid here to avoid issues from pid reuse.
    struct pid             *tgid;

    // Address space unique to this opened file. We need to create a new one
    // because filp->f_mapping usually points to inode->i_mapping.
    struct address_space    mapping;

    // The handle number and mmap's offset are equivalent. However, the mmap
    // offset is used by the linux kernel when doing m(un)map; hence the range
    // cannot be overlapped. We place two ranges next two each other to avoid
    // this issue.
    gdr_hnd_t               next_handle;
    int                     next_handle_overflow;
};
typedef struct gdr_info gdr_info_t;

//-----------------------------------------------------------------------------

static int gdrdrv_check_same_process(gdr_info_t *info, struct task_struct *tsk)
{
    int same_proc;
    BUG_ON(0 == info);
    BUG_ON(0 == tsk);
    same_proc = (info->tgid == task_tgid(tsk)) ; // these tasks belong to the same task group
    if (!same_proc) {
        gdr_dbg("check failed, info:{tgid=%p} this tsk={tgid=%p}\n",
                info->tgid, task_tgid(tsk));
    }
    return same_proc;
}

//-----------------------------------------------------------------------------

static inline int gdr_support_persistent_mapping(void)
{
#if defined(NVIDIA_P2P_CAP_GET_PAGES_PERSISTENT_API)
    return 1;
#elif defined(NVIDIA_P2P_CAP_PERSISTENT_PAGES)
    return !!(nvidia_p2p_cap_persistent_pages);
#else
    return 0;
#endif
}

static inline int gdr_use_persistent_mapping(void)
{
    return use_persistent_mapping && gdr_support_persistent_mapping();
}

//-----------------------------------------------------------------------------

static int gdrdrv_external_query_nv_get_pages_refcount(int *val)
{
    int64_t refcount = atomic64_read(&gdrdrv_nv_get_pages_refcount);
    if (!capable(CAP_SYS_ADMIN))
        return -EPERM;

    if (unlikely(refcount > INT_MAX))
        *val = INT_MAX;
    else if (unlikely(refcount < INT_MIN))
        *val = INT_MIN;
    else
        *val = (int)refcount;
    return 0;
}

//-----------------------------------------------------------------------------

static int gdrdrv_open(struct inode *inode, struct file *filp)
{
    unsigned int minor = MINOR(inode->i_rdev);
    int ret = 0;
    gdr_info_t *info = NULL;

    gdr_dbg("minor=%d filep=0x%px\n", minor, filp);
    if(minor >= 1) {
        gdr_err("device minor number too big!\n");
        ret = -ENXIO;
        goto out;
    }

    info = kzalloc(sizeof(gdr_info_t), GFP_KERNEL);
    if (!info) {
        gdr_err("can't alloc kernel memory\n");
        ret = -ENOMEM;
        goto out;
    }

    INIT_LIST_HEAD(&info->mr_list);
    mutex_init(&info->lock);

    // GPU driver does not support sharing GPU allocations at fork time. Hence
    // here we track the task group owning the driver fd and prevent other processes
    // to use it.
    info->tgid = task_tgid(current);

    address_space_init_once(&info->mapping);
    info->mapping.host = inode;
    info->mapping.a_ops = inode->i_mapping->a_ops;
#if LINUX_VERSION_CODE < KERNEL_VERSION(4,0,0)
    info->mapping.backing_dev_info = inode->i_mapping->backing_dev_info;
#endif
    filp->f_mapping = &info->mapping;

    filp->private_data = info;

out:
    return ret;
}

//-----------------------------------------------------------------------------

/**
 * Clean up and free all resources (e.g., page_table) associated with this mr.
 *
 * Prerequisites:
 * - mr->sem must be under down_write before calling this function.
 * - There is no mapping associated with this mr.
 *
 * After this function returns, mr is freed and cannot be accessed anymore.
 *
 */
static void gdr_free_mr_unlocked(gdr_mr_t *mr)
{
    int status = 0;
    nvidia_p2p_page_table_t *page_table = NULL;

    BUG_ON(!mr);
    BUG_ON(gdr_mr_is_mapped(mr));

    page_table = mr->page_table;
    if (page_table) {
        gdr_info("invoking nvidia_p2p_put_pages(va=0x%llx p2p_tok=%llx va_tok=%x)\n",
                 mr->va, mr->p2p_token, mr->va_space);

        // We reach here before gdrdrv_get_pages_free_callback.
        // However, it might be waiting on semaphore.
        // Release the semaphore to let it progresses.
        up_write(&mr->sem);

        // In case gdrdrv_get_pages_free_callback is inflight, nvidia_p2p_put_pages will be blocked.
        #ifdef NVIDIA_P2P_CAP_GET_PAGES_PERSISTENT_API
        if (gdr_use_persistent_mapping()) {
            status = nvidia_p2p_put_pages_persistent(mr->va, page_table, 0);
            if (status) {
                gdr_err("nvidia_p2p_put_pages_persistent error %d\n", status);
            }
        } else {
            status = nvidia_p2p_put_pages(mr->p2p_token, mr->va_space, mr->va, page_table);
            if (status) {
                gdr_err("nvidia_p2p_put_pages error %d, async callback may have been fired\n", status);
            }
        }
        #else
        status = nvidia_p2p_put_pages(mr->p2p_token, mr->va_space, mr->va, page_table);
        if (status) {
            gdr_err("nvidia_p2p_put_pages error %d, async callback may have been fired\n", status);
        }
        #endif

        if (!status) {
            atomic64_fetch_dec(&gdrdrv_nv_get_pages_refcount);
        }
    } else {
        gdr_dbg("invoking unpin_buffer while callback has already been fired\n");

        // From this point, no other code paths will access this mr.
        // We release semaphore and clear the mr.
        up_write(&mr->sem);
    }

    memset(mr, 0, sizeof(*mr));
    kfree(mr);
}


//-----------------------------------------------------------------------------

static int gdrdrv_release(struct inode *inode, struct file *filp)
{
    gdr_info_t *info = filp->private_data;
    gdr_mr_t *mr = NULL;
    nvidia_p2p_page_table_t *page_table = NULL;
    struct list_head *p, *n;

    gdr_dbg("closing\n");

    if (!info) {
        gdr_err("filp contains no info\n");
        return -EIO;
    }

    mutex_lock(&info->lock);
    list_for_each_safe(p, n, &info->mr_list) {
        page_table = NULL;

        mr = list_entry(p, gdr_mr_t, node);

        down_write(&mr->sem);
        gdr_info("freeing MR=0x%px\n", mr);

        if (gdr_mr_is_mapped(mr)) {
            gdr_mr_destroy_all_mappings(mr);
        }

        list_del(&mr->node);

        gdr_free_mr_unlocked(mr);
    }
    mutex_unlock(&info->lock);

    filp->f_mapping = NULL;

    kfree(info);
    filp->private_data = NULL;

    return 0;
}

//-----------------------------------------------------------------------------

static gdr_mr_t *gdr_mr_from_handle_unlocked(gdr_info_t *info, gdr_hnd_t handle)
{
    gdr_mr_t *mr = NULL;
    struct list_head *p;

    list_for_each(p, &info->mr_list) {
        mr = list_entry(p, gdr_mr_t, node);
        gdr_dbg("mr->handle=0x%llx handle=0x%llx\n", mr->handle, handle);
        if (handle == mr->handle)
            break;
    }

    return mr;
}

/** 
 * Convert handle to mr and semaphore-acquire it with read or write.
 * If success, that mr is guaranteed to be available until gdr_put_mr is called.
 * On success, return mr. Otherwise, return NULL.
 */
static inline gdr_mr_t *gdr_get_mr_from_handle(gdr_info_t *info, gdr_hnd_t handle, int write)
{
    gdr_mr_t *mr;
    mutex_lock(&info->lock);
    mr = gdr_mr_from_handle_unlocked(info, handle);
    if (mr) {
        if (write)
            down_write(&mr->sem);
        else
            down_read(&mr->sem);
    }
    mutex_unlock(&info->lock);
    return mr;
}

#define gdr_get_mr_from_handle_read(info, handle)   (gdr_get_mr_from_handle((info), (handle), 0))
#define gdr_get_mr_from_handle_write(info, handle)  (gdr_get_mr_from_handle((info), (handle), 1))

//-----------------------------------------------------------------------------

/**
 * Put the mr object. The `write` parameter must match the previous gdr_get_mr_from_handle call.
 * After this function returns, mr may cease to exist (freed). It must not be accessed again.
 */
static inline void gdr_put_mr(gdr_mr_t *mr, int write)
{
    if (write)
        up_write(&mr->sem);
    else
        up_read(&mr->sem);
}

#define gdr_put_mr_read(mr)     (gdr_put_mr((mr), 0))
#define gdr_put_mr_write(mr)    (gdr_put_mr((mr), 1))

//-----------------------------------------------------------------------------
// off is host page aligned, because of the kernel interface
// could abuse extra available bits for other purposes

static gdr_hnd_t gdrdrv_handle_from_off(unsigned long off)
{
    return (gdr_hnd_t)(off);
}

//-----------------------------------------------------------------------------

typedef void (*gdr_free_callback_fn_t)(void *);

static void gdrdrv_get_pages_free_callback(void *data)
{
    gdr_mr_t *mr = data;
    nvidia_p2p_page_table_t *page_table = NULL;
    gdr_info("free callback\n");
    // can't take the info->lock here due to potential AB-BA
    // deadlock with internal NV driver lock(s)
    down_write(&mr->sem);
    mr->cb_flag = 1;
    page_table = mr->page_table;
    if (page_table) {
        nvidia_p2p_free_page_table(page_table);
        // NVIDIA driver takes back those pages. Decrement the refcount here.
        atomic64_fetch_dec(&gdrdrv_nv_get_pages_refcount);
        if (gdr_mr_is_mapped(mr))
            gdr_mr_destroy_all_mappings(mr);
    } else {
        gdr_dbg("free callback, page_table is NULL\n");
    }
    mr->page_table = NULL;
    up_write(&mr->sem);
}

//-----------------------------------------------------------------------------

/**
 * Generate mr->handle. This function should be called under info->lock.
 *
 * Prerequisite:
 * - mr->mapped_size is set and round to max(PAGE_SIZE, GPU_PAGE_SIZE)
 * - mr->sem must be under down_write before calling this function.
 *
 * Return 0 if success, -1 if failed.
 */
static inline int gdr_generate_mr_handle(gdr_info_t *info, gdr_mr_t *mr)
{
    // The user-space library passes the memory (handle << PAGE_SHIFT) as the
    // mmap offset, and offsets are used to determine the VMAs to delete during
    // invalidation.  
    // Hence, we need [(handle << PAGE_SHIFT), (handle << PAGE_SHIFT) + size - 1] 
    // to correspond to a unique VMA.  Note that size here must match the
    // original mmap size

    gdr_hnd_t next_handle;

    WARN_ON(!mutex_is_locked(&info->lock));

    // We run out of handle, so fail.
    if (unlikely(info->next_handle_overflow))
        return -1;
    
    next_handle = info->next_handle + MAX(1, mr->mapped_size >> PAGE_SHIFT);

    // The next handle will be overflowed, so we mark it.
    if (unlikely((next_handle & ((gdr_hnd_t)(-1) >> PAGE_SHIFT)) < info->next_handle))
        info->next_handle_overflow = 1;

    mr->handle = info->next_handle;
    info->next_handle = next_handle;

    return 0;
}

//-----------------------------------------------------------------------------

static int __gdrdrv_pin_buffer(gdr_info_t *info, u64 addr, u64 size, u64 p2p_token, u32 va_space, u32 flags, gdr_hnd_t *p_handle)
{
    int ret = 0;
    struct nvidia_p2p_page_table *page_table = NULL;
    u64 page_virt_start;
    u64 page_virt_end;
    size_t rounded_size;
    gdr_mr_t *mr = NULL;
    gdr_free_callback_fn_t free_callback_fn;
    #ifndef CONFIG_ARM64
    cycles_t ta, tb;
    #endif
    u32 get_pages_flags;

    mr = kmalloc(sizeof(gdr_mr_t), GFP_KERNEL);
    if (!mr) {
        gdr_err("can't alloc kernel memory\n");
        ret = -ENOMEM;
        goto out;
    }
    memset(mr, 0, sizeof(*mr));

    // do proper alignment, as required by NVIDIA driver.
    // align both size and addr as it is a requirement of nvidia_p2p_get_pages* API
    page_virt_start  = addr & GPU_PAGE_MASK;
    page_virt_end    = round_up((addr + size), GPU_PAGE_SIZE);
    rounded_size     = page_virt_end - page_virt_start;

    init_rwsem(&mr->sem);

    free_callback_fn = gdr_use_persistent_mapping() ? NULL : gdrdrv_get_pages_free_callback;

    get_pages_flags = 0;
    mr->offset       = addr & GPU_PAGE_OFFSET;
    if (!gdr_use_persistent_mapping()) {
        if (GDRDRV_PIN_BUFFER_FLAG_DEFAULT != flags) {
            gdr_err("flags are not supported in non persistent mode\n");
            ret = -EINVAL;
            goto out;
        }
        mr->p2p_token    = p2p_token;
        mr->va_space     = va_space;
    } else {
        if (p2p_token || va_space) {
            gdr_err("p2p token and va space are deprecated and now unsupported\n");
            ret = -EINVAL;
            goto out;
        }
        mr->p2p_token    = 0;
        mr->va_space     = 0;
        if (flags & GDRDRV_PIN_BUFFER_FLAG_FORCE_PCIE) {
#ifdef NVIDIA_P2P_FLAGS_FORCE_BAR1_MAPPING
            get_pages_flags |= NVIDIA_P2P_FLAGS_FORCE_BAR1_MAPPING;
            mr->force_pci = 1;
#else
            gdr_err("The GPU driver used to build this module did not have the NVIDIA_P2P_FLAGS_FORCE_BAR1_MAPPING flag\n");
            ret = -EINVAL;
            goto out;
#endif
        }
    }
    mr->va           = page_virt_start;
    mr->mapped_size  = rounded_size;
    mr->cpu_mapping_type = GDR_MR_NONE;
    mr->page_table   = NULL;
    mr->cb_flag      = 0;

    #ifndef CONFIG_ARM64
    ta = get_cycles();
    #endif

    // After nvidia_p2p_get_pages returns (successfully), gdrdrv_get_pages_free_callback may be invoked anytime.
    // mr setup must be done before calling that API. The memory barrier is included in down_write.

    // We take this semaphore to prevent race with gdrdrv_get_pages_free_callback.
    down_write(&mr->sem);

    #ifdef NVIDIA_P2P_CAP_GET_PAGES_PERSISTENT_API
    if (free_callback_fn) {
        ret = nvidia_p2p_get_pages(mr->p2p_token, mr->va_space, mr->va, mr->mapped_size, &page_table,
                                   free_callback_fn, mr);
        gdr_info("invoking nvidia_p2p_get_pages(va=0x%llx len=%lld p2p_tok=%llx va_tok=%x callback=%px)\n",
                 mr->va, mr->mapped_size, mr->p2p_token, mr->va_space, free_callback_fn);
    } else {
        ret = nvidia_p2p_get_pages_persistent(mr->va, mr->mapped_size, &page_table, get_pages_flags);
        gdr_info("invoking nvidia_p2p_get_pages_persistent(va=0x%llx len=%lld)\n",
                 mr->va, mr->mapped_size);
    }
    #else
    ret = nvidia_p2p_get_pages(mr->p2p_token, mr->va_space, mr->va, mr->mapped_size, &page_table,
                               free_callback_fn, mr);
    gdr_info("invoking nvidia_p2p_get_pages(va=0x%llx len=%lld p2p_tok=%llx va_tok=%x callback=%px)\n",
             mr->va, mr->mapped_size, mr->p2p_token, mr->va_space, free_callback_fn);
    #endif

    if (!ret) {
        atomic64_fetch_inc(&gdrdrv_nv_get_pages_refcount);
    }

    #ifndef CONFIG_ARM64
    tb = get_cycles();
    #endif
    if (ret < 0) {
        gdr_err("nvidia_p2p_get_pages(va=%llx len=%lld p2p_token=%llx va_space=%x callback=%px) failed [ret = %d]\n",
                mr->va, mr->mapped_size, mr->p2p_token, mr->va_space, free_callback_fn, ret);
        goto out;
    }
    mr->page_table = page_table;
    #ifndef CONFIG_ARM64
    mr->tm_cycles = tb - ta;
    mr->tsc_khz = get_tsc_khz();
    #endif


    // check version before accessing page table
    if (!NVIDIA_P2P_PAGE_TABLE_VERSION_COMPATIBLE(page_table)) {
        gdr_err("incompatible page table version 0x%08x\n", page_table->version);
        ret = -EFAULT;
        goto out;
    }

    switch (page_table->page_size) {
    case NVIDIA_P2P_PAGE_SIZE_4KB:
        mr->page_size = 4*1024;
        break;
    case NVIDIA_P2P_PAGE_SIZE_64KB:
        mr->page_size = 64*1024;
        break;
    case NVIDIA_P2P_PAGE_SIZE_128KB:
        mr->page_size = 128*1024;
        break;
    default:
        gdr_err("unexpected page_size\n");
        ret = -EINVAL;
        goto out;
    }

    // we are not really ready for a different page size
    if (page_table->page_size != NVIDIA_P2P_PAGE_SIZE_64KB) {
        gdr_err("nvidia_p2p_get_pages assumption of 64KB pages failed size_id=%d\n", page_table->page_size);
        ret = -EINVAL;
        goto out;
    }
    {
        int i;
        gdr_dbg("page table entries: %d\n", page_table->entries);
        for (i=0; i<MIN(20,page_table->entries); ++i) {
            gdr_dbg("page[%d]=0x%016llx%s\n", i, page_table->pages[i]->physical_address, (i>19)?"and counting":"");
        }
    }

    // here a typical driver would use the page_table to fill in some HW
    // DMA data structure

    mutex_lock(&info->lock);
    if (gdr_generate_mr_handle(info, mr) != 0) {
        gdr_err("No address space left for BAR1 mapping.\n");
        ret = -ENOMEM;
    }

    if (!ret) {
        list_add(&mr->node, &info->mr_list);
        *p_handle = mr->handle;
        up_write(&mr->sem);
    }
    mutex_unlock(&info->lock);


out:
    if (ret && mr) {
        gdr_free_mr_unlocked(mr);
        mr = NULL;
    }

    return ret;
}

//-----------------------------------------------------------------------------

static int __gdrdrv_unpin_buffer(gdr_info_t *info, gdr_hnd_t handle)
{
    int ret = 0;

    gdr_mr_t *mr = NULL;

    // someone might try to traverse the list and/or to do something
    // to the mr at the same time, so let's lock here
    mutex_lock(&info->lock);
    mr = gdr_mr_from_handle_unlocked(info, handle);
    if (NULL == mr) {
        gdr_err("unexpected handle %llx while unmapping buffer\n", handle);
        ret = -EINVAL;
    } else {
        // Found the mr. Let's lock it.
        down_write(&mr->sem);
        if (gdr_mr_is_mapped(mr)) {
            gdr_mr_destroy_all_mappings(mr);
        }

        // Remove this handle from the list under info->lock.
        // Now race with gdrdrv_get_pages_free_callback is the only thing we need to care about.
        list_del(&mr->node);
    }
    mutex_unlock(&info->lock);

    if (ret)
        goto out;

    gdr_free_mr_unlocked(mr);

 out:
    return ret;
}

//-----------------------------------------------------------------------------

static int gdrdrv_pin_buffer(gdr_info_t *info, void __user *_params)
{
    int ret = 0;

    struct GDRDRV_IOC_PIN_BUFFER_PARAMS params = {0};

    int has_handle = 0;
    gdr_hnd_t handle;

    if (copy_from_user(&params, _params, sizeof(params))) {
        gdr_err("copy_from_user failed on user pointer 0x%px\n", _params);
        ret = -EFAULT;
        goto out;
    }

    if (!params.addr) {
        gdr_err("NULL device pointer\n");
        ret = -EINVAL;
        goto out;
    }

    ret = __gdrdrv_pin_buffer(info, params.addr, params.size, params.p2p_token, params.va_space, GDRDRV_PIN_BUFFER_FLAG_DEFAULT, &handle);
    if (ret)
        goto out;

    has_handle = 1;
    params.handle = handle;

    if (copy_to_user(_params, &params, sizeof(params))) {
        gdr_err("copy_to_user failed on user pointer 0x%px\n", _params);
        ret = -EFAULT;
    }


out:
    if (ret) {
        if (has_handle)
            __gdrdrv_unpin_buffer(info, handle);
    }

    return ret;
}

//-----------------------------------------------------------------------------

static int gdrdrv_pin_buffer_v2(gdr_info_t *info, void __user *_params)
{
    int ret = 0;

    struct GDRDRV_IOC_PIN_BUFFER_V2_PARAMS params = {0};

    int has_handle = 0;
    gdr_hnd_t handle;

    if (copy_from_user(&params, _params, sizeof(params))) {
        gdr_err("copy_from_user failed on user pointer 0x%px\n", _params);
        ret = -EFAULT;
        goto out;
    }

    if (!params.addr) {
        gdr_err("NULL device pointer\n");
        ret = -EINVAL;
        goto out;
    }

    if (params.flags & ~(GDRDRV_PIN_BUFFER_FLAG_DEFAULT|GDRDRV_PIN_BUFFER_FLAG_FORCE_PCIE)) {
        gdr_err("invalid flags\n");
        ret = -EINVAL;
        goto out;
    }

    ret = __gdrdrv_pin_buffer(info, params.addr, params.size, 0, 0, params.flags, &handle);
    if (ret)
        goto out;

    has_handle = 1;
    params.handle = handle;

    if (copy_to_user(_params, &params, sizeof(params))) {
        gdr_err("copy_to_user failed on user pointer 0x%px\n", _params);
        ret = -EFAULT;
    }


out:
    if (ret) {
        if (has_handle)
            __gdrdrv_unpin_buffer(info, handle);
    }

    return ret;
}

//-----------------------------------------------------------------------------

static int gdrdrv_unpin_buffer(gdr_info_t *info, void __user *_params)
{
    struct GDRDRV_IOC_UNPIN_BUFFER_PARAMS params = {0};
    int ret = 0;

    if (copy_from_user(&params, _params, sizeof(params))) {
        gdr_err("copy_from_user failed on user pointer 0x%px\n", _params);
        return -EFAULT;
    }

    ret = __gdrdrv_unpin_buffer(info, params.handle);

    return ret;
}

//-----------------------------------------------------------------------------

static int gdrdrv_get_cb_flag(gdr_info_t *info, void __user *_params)
{
    struct GDRDRV_IOC_GET_CB_FLAG_PARAMS params = {0};
    int ret = 0;
    gdr_mr_t *mr = NULL;

    if (copy_from_user(&params, _params, sizeof(params))) {
        gdr_err("copy_from_user failed on user pointer 0x%px\n", _params);
        return -EFAULT;
    }

    mr = gdr_get_mr_from_handle_read(info, params.handle);
    if (NULL == mr) {
        gdr_err("unexpected handle %llx in get_cb_flag\n", params.handle);
        ret = -EINVAL;
        goto out;
    }

    params.flag = !!(mr->cb_flag);

    gdr_put_mr_read(mr);

    if (copy_to_user(_params, &params, sizeof(params))) {
        gdr_err("copy_to_user failed on user pointer 0x%px\n", _params);
        ret = -EFAULT;
    }

 out:
    return ret;
}

//-----------------------------------------------------------------------------

static int gdrdrv_get_info(gdr_info_t *info, void __user *_params)
{
    struct GDRDRV_IOC_GET_INFO_PARAMS params = {0};
    int ret = 0;
    gdr_mr_t *mr = NULL;

    if (copy_from_user(&params, _params, sizeof(params))) {
        gdr_err("copy_from_user failed on user pointer 0x%px\n", _params);
        ret = -EFAULT;
        goto out;
    }

    mr = gdr_get_mr_from_handle_read(info, params.handle);
    if (NULL == mr) {
        gdr_err("unexpected handle %llx in get_cb_flag\n", params.handle);
        ret = -EINVAL;
        goto out;
    }

    params.va           = mr->va;
    params.mapped_size  = mr->mapped_size;
    params.page_size    = mr->page_size;
    params.tm_cycles    = mr->tm_cycles;
    params.tsc_khz      = mr->tsc_khz;
    params.mapped       = gdr_mr_is_mapped(mr);
    params.wc_mapping   = (mr->cpu_mapping_type == GDR_MR_WC);

    gdr_put_mr_read(mr);

    if (copy_to_user(_params, &params, sizeof(params))) {
        gdr_err("copy_to_user failed on user pointer 0x%px\n", _params);
        ret = -EFAULT;
    }
 out:
    return ret;
}

//-----------------------------------------------------------------------------

static int gdrdrv_get_info_v2(gdr_info_t *info, void __user *_params)
{
    struct GDRDRV_IOC_GET_INFO_V2_PARAMS params = {0};
    int ret = 0;
    gdr_mr_t *mr = NULL;

    if (copy_from_user(&params, _params, sizeof(params))) {
        gdr_err("copy_from_user failed on user pointer 0x%px\n", _params);
        ret = -EFAULT;
        goto out;
    }

    mr = gdr_get_mr_from_handle_read(info, params.handle);
    if (NULL == mr) {
        gdr_err("unexpected handle %llx in get_cb_flag\n", params.handle);
        ret = -EINVAL;
        goto out;
    }

    params.va           = mr->va;
    params.mapped_size  = mr->mapped_size;
    params.page_size    = mr->page_size;
    params.tm_cycles    = mr->tm_cycles;
    params.tsc_khz      = mr->tsc_khz;
    params.mapping_type = mr->cpu_mapping_type;

    gdr_put_mr_read(mr);

    if (copy_to_user(_params, &params, sizeof(params))) {
        gdr_err("copy_to_user failed on user pointer 0x%px\n", _params);
        ret = -EFAULT;
    }
 out:
    return ret;
}

//-----------------------------------------------------------------------------

static int gdrdrv_get_attr(gdr_info_t *info, void __user *_params)
{
    struct GDRDRV_IOC_GET_ATTR_PARAMS params = {0};
    int ret = 0;

    if (copy_from_user(&params, _params, sizeof(params))) {
        gdr_err("copy_from_user failed on user pointer 0x%px\n", _params);
        ret = -EFAULT;
        goto out;
    }

    switch (params.attr) {
    case GDRDRV_ATTR_USE_PERSISTENT_MAPPING:
        params.val = gdr_use_persistent_mapping();
        break;
<<<<<<< HEAD
    case GDRDRV_ATTR_GLOBAL_NV_GET_PAGES_REFCOUNT:
        ret = gdrdrv_external_query_nv_get_pages_refcount(&params.val);
=======
    case GDRDRV_ATTR_SUPPORT_PIN_FLAG_FORCE_PCIE:
#ifdef NVIDIA_P2P_FLAGS_FORCE_BAR1_MAPPING
        params.val = 1;
#else
        params.val = 0;
#endif
>>>>>>> 5cce0246
        break;
    default:
        ret = -EINVAL;
    }

    if (copy_to_user(_params, &params, sizeof(params))) {
        gdr_err("copy_to_user failed on user pointer 0x%px\n", _params);
        ret = -EFAULT;
    }

 out:
    return ret;
}

//-----------------------------------------------------------------------------

static int gdrdrv_get_version(gdr_info_t *info, void __user *_params)
{
    struct GDRDRV_IOC_GET_VERSION_PARAMS params = {0};
    int ret = 0;

    params.gdrdrv_version = GDRDRV_VERSION;
    params.minimum_gdr_api_version = MINIMUM_GDR_API_VERSION;

    if (copy_to_user(_params, &params, sizeof(params))) {
        gdr_err("copy_to_user failed on user pointer %p\n", _params);
        ret = -EFAULT;
    }

    return ret;
}

//-----------------------------------------------------------------------------

static int gdrdrv_ioctl(struct inode *inode, struct file *filp, unsigned int cmd, unsigned long arg)
{
    int ret = 0;
    gdr_info_t *info = filp->private_data;
    void __user *argp = (void __user *)arg;

    gdr_dbg("ioctl called (cmd 0x%x)\n", cmd);

    if (_IOC_TYPE(cmd) != GDRDRV_IOCTL) {
        gdr_err("malformed IOCTL code type=%08x\n", _IOC_TYPE(cmd));
        return -EINVAL;
    }

    if (!info) {
        gdr_err("filp contains no info\n");
        return -EIO;
    }
    // Check that the caller is the same process that did gdrdrv_open
    if (!gdrdrv_check_same_process(info, current)) {
        gdr_dbg("filp is not opened by the current process\n");
        return -EACCES;
    }

    switch (cmd) {
    case GDRDRV_IOC_PIN_BUFFER:
        ret = gdrdrv_pin_buffer(info, argp);
        break;

    case GDRDRV_IOC_PIN_BUFFER_V2:
        ret = gdrdrv_pin_buffer_v2(info, argp);
        break;

    case GDRDRV_IOC_UNPIN_BUFFER:
        ret = gdrdrv_unpin_buffer(info, argp);
        break;

    case GDRDRV_IOC_GET_CB_FLAG:
        ret = gdrdrv_get_cb_flag(info, argp);
        break;

    case GDRDRV_IOC_GET_INFO:
        ret = gdrdrv_get_info(info, argp);
        break;

    case GDRDRV_IOC_GET_INFO_V2:
        ret = gdrdrv_get_info_v2(info, argp);
        break;

    case GDRDRV_IOC_GET_ATTR:
        ret = gdrdrv_get_attr(info, argp);
        break;

    case GDRDRV_IOC_GET_VERSION:
        ret = gdrdrv_get_version(info, argp);
        break;

    default:
        gdr_err("unsupported IOCTL code\n");
        ret = -ENOTTY;
    }
    return ret;
}

//-----------------------------------------------------------------------------

#ifdef HAVE_UNLOCKED_IOCTL
static long gdrdrv_unlocked_ioctl(struct file *filp, unsigned int cmd, unsigned long arg)
{
    return gdrdrv_ioctl(0, filp, cmd, arg);
}
#endif

/*----------------------------------------------------------------------------*/

static void gdrdrv_vma_close(struct vm_area_struct *vma)
{
    gdr_mr_t *mr = (gdr_mr_t *)vma->vm_private_data;
    gdr_dbg("closing vma=0x%px vm_file=0x%px vm_private_data=0x%px mr=0x%px mr->vma=0x%px\n", vma, vma->vm_file, vma->vm_private_data, mr, mr->vma);
    // TODO: handle multiple vma's
    mr->vma = NULL;
    mr->cpu_mapping_type = GDR_MR_NONE;
}

/*----------------------------------------------------------------------------*/

static const struct vm_operations_struct gdrdrv_vm_ops = {
    .close = gdrdrv_vma_close,
};

/*----------------------------------------------------------------------------*/

/**
 * Starting from kernel version 5.18-rc1, io_remap_pfn_range may use a GPL
 * function. This happens on x86 platforms that have
 * CONFIG_ARCH_HAS_CC_PLATFORM defined. The root cause is from pgprot_decrypted
 * implementation that has been changed to use cc_mkdec. To avoid the
 * GPL-incompatibility issue with the proprietary flavor of NVIDIA driver, we
 * reimplement io_remap_pfn_range according to the Linux kernel 5.17.15, which
 * predates support for Intel CC.
 */
static inline int gdrdrv_io_remap_pfn_range(struct vm_area_struct *vma, unsigned long vaddr, unsigned long pfn, size_t size, pgprot_t prot)
{
#if defined(GDRDRV_OPENSOURCE_NVIDIA) || !((defined(CONFIG_X86_64) || defined(CONFIG_X86_32)) && IS_ENABLED(CONFIG_ARCH_HAS_CC_PLATFORM))
    return io_remap_pfn_range(vma, vaddr, pfn, size, prot);
#else

#ifndef CONFIG_AMD_MEM_ENCRYPT
#warning "CC is not fully functional in gdrdrv with the proprietary flavor of NVIDIA driver on Intel CPU. Use the open-source flavor if you want full support."
#endif

    return remap_pfn_range(vma, vaddr, pfn, size, __pgprot(__sme_clr(pgprot_val(prot))));
#endif
}

/*----------------------------------------------------------------------------*/

static int gdrdrv_remap_gpu_mem(struct vm_area_struct *vma, unsigned long vaddr, unsigned long paddr, size_t size, gdr_mr_type_t mapping_type)
{
    int ret = 0;
    unsigned long pfn;

    gdr_dbg("mmaping phys mem addr=0x%lx size=%zu at user virt addr=0x%lx\n", 
             paddr, size, vaddr);

    if (!size) {
        gdr_dbg("size == 0\n");
        goto out;
    }
    // in case the original user address was not properly host page-aligned
    if (0 != (paddr & (PAGE_SIZE-1))) {
        gdr_err("paddr=%lx, original mr address was not host page-aligned\n", paddr);
        ret = -EINVAL;
        goto out;
    }
    if (0 != (vaddr & (PAGE_SIZE-1))) {
        gdr_err("vaddr=%lx, trying to map to non page-aligned vaddr\n", vaddr);
        ret = -EINVAL;
        goto out;
    }
    pfn = paddr >> PAGE_SHIFT;

    // Disallow mmapped VMA to propagate to children processes
    vm_flags_set(vma, VM_DONTCOPY);

    if (mapping_type == GDR_MR_WC) {
        // override prot to create non-coherent WC mappings
        vma->vm_page_prot = pgprot_modify_writecombine(vma->vm_page_prot);
    } else if (mapping_type == GDR_MR_DEVICE) {
        // override prot to create non-coherent device mappings
        vma->vm_page_prot = pgprot_modify_device(vma->vm_page_prot);
    } else {
        // by default, vm_page_prot should be set to create cached mappings
    }
    if (gdrdrv_io_remap_pfn_range(vma, vaddr, pfn, size, vma->vm_page_prot)) {
        gdr_err("error in gdrdrv_io_remap_pfn_range()\n");
        ret = -EAGAIN;
        goto out;
    }

out:
    return ret;
}

//-----------------------------------------------------------------------------
// BUG: should obtain GPU_PAGE_SIZE from page_table!!!

static int gdrdrv_mmap(struct file *filp, struct vm_area_struct *vma)
{
    int ret = 0;
    size_t size = vma->vm_end - vma->vm_start;
    gdr_info_t* info = filp->private_data;
    gdr_hnd_t handle;
    gdr_mr_t *mr = NULL;
    u64 offset;
    int p = 0;
    unsigned long vaddr;
    gdr_mr_type_t cpu_mapping_type = GDR_MR_NONE;

    gdr_info("mmap filp=0x%px vma=0x%px vm_file=0x%px start=0x%lx size=%zu off=0x%lx\n", filp, vma, vma->vm_file, vma->vm_start, size, vma->vm_pgoff);

    if (!info) {
        gdr_err("filp contains no info\n");
        return -EIO;
    }
    // Check that the caller is the same process that did gdrdrv_open
    if (!gdrdrv_check_same_process(info, current)) {
        gdr_dbg("filp is not opened by the current process\n");
        return -EACCES;
    }

    handle = gdrdrv_handle_from_off(vma->vm_pgoff);
    mr = gdr_get_mr_from_handle_write(info, handle);
    if (!mr) {
        gdr_dbg("cannot find handle in mr_list\n");
        ret = -EINVAL;
        goto out;
    }
    offset = mr->offset;
    if (gdr_mr_is_mapped(mr)) {
        gdr_dbg("mr has been mapped already\n");
        ret = -EINVAL;
        goto out;
    }
    if (mr->cb_flag) {
        gdr_dbg("mr has been invalidated\n");
        ret = -EINVAL;
        goto out;
    }
    if (!mr->page_table) {
        gdr_dbg("invalid mr state\n");
        ret = -EINVAL;
        goto out;
    }
    if (mr->page_table->entries <= 0) {
        gdr_dbg("invalid entries in page table\n");
        ret = -EINVAL;
        goto out;
    }
    if (offset) {
        gdr_dbg("offset != 0 is not supported\n");
        ret = -EINVAL;
        goto out;
    }    
    if (offset > GPU_PAGE_SIZE * mr->page_table->entries) {
        gdr_dbg("offset %llu too big\n", offset);
        ret = -EINVAL;
        goto out;
    }
    if (size + offset > GPU_PAGE_SIZE * mr->page_table->entries) {
        gdr_dbg("size %zu too big\n", size);
        ret = -EINVAL;
        goto out;
    }
    if (size % PAGE_SIZE != 0) {
        gdr_dbg("size is not multiple of PAGE_SIZE\n");
    }

    // Set to None first
    mr->cpu_mapping_type = GDR_MR_NONE;
    vma->vm_ops = &gdrdrv_vm_ops;
    gdr_dbg("overwriting vma->vm_private_data=%px with mr=%px\n", vma->vm_private_data, mr);
    vma->vm_private_data = mr;

    // check for physically contiguous IO ranges
    p = 0;
    vaddr = vma->vm_start;
    do {
        // map individual physically contiguous IO ranges
        unsigned long paddr = mr->page_table->pages[p]->physical_address;
        unsigned nentries = 1;
        size_t len;
        gdr_mr_type_t chunk_mapping_type = GDR_MR_NONE;

        gdr_dbg("range start with p=%d vaddr=%lx page_paddr=%lx\n", p, vaddr, paddr);

        ++p;
        // check p-1 and p for contiguity
        {
            unsigned long prev_page_paddr = mr->page_table->pages[p-1]->physical_address;
            for(; p < mr->page_table->entries; ++p) {
                struct nvidia_p2p_page *page = mr->page_table->pages[p];
                unsigned long cur_page_paddr = page->physical_address;
                //gdr_dbg("p=%d prev_page_paddr=%lx cur_page_paddr=%lx\n",
                //        p, prev_page_paddr, cur_page_paddr);
                if (prev_page_paddr + GPU_PAGE_SIZE != cur_page_paddr) {
                    gdr_dbg("non-contig p=%d prev_page_paddr=%lx cur_page_paddr=%lx\n",
                            p, prev_page_paddr, cur_page_paddr);
                    break;
                }
                prev_page_paddr = cur_page_paddr;
                ++nentries;
            }
        }
        // offset not supported, see check above
        len = MIN(size, GPU_PAGE_SIZE * nentries);
        // phys range is [paddr, paddr+len-1]
        gdr_dbg("mapping p=%u entries=%d offset=%llx len=%zu vaddr=%lx paddr=%lx\n", 
                p, nentries, offset, len, vaddr, paddr);
        if (gdr_pfn_is_ram(paddr >> PAGE_SHIFT)) {
            WARN_ON_ONCE(!gdrdrv_cpu_can_cache_gpu_mappings);
            chunk_mapping_type = GDR_MR_CACHING;
        } else if (gdrdrv_cpu_must_use_device_mapping) {
            chunk_mapping_type = GDR_MR_DEVICE;
        } else {
            // flagging the whole mr as a WC mapping if at least one chunk is WC
            chunk_mapping_type = GDR_MR_WC;
        }

        if (cpu_mapping_type == GDR_MR_NONE)
            cpu_mapping_type = chunk_mapping_type;

        // We don't handle when different chunks have different mapping types.
        // This scenario should never happen.
        BUG_ON(cpu_mapping_type != chunk_mapping_type);

        ret = gdrdrv_remap_gpu_mem(vma, vaddr, paddr, len, cpu_mapping_type);
        if (ret) {
            gdr_err("error %d in gdrdrv_remap_gpu_mem\n", ret);
            goto out;
        }
        vaddr += len;
        size -= len;
        offset = 0;
    } while(size && p < mr->page_table->entries);

    if (vaddr != vma->vm_end) {
        gdr_err("vaddr=%lx != vm_end=%lx\n", vaddr, vma->vm_end);
        ret = -EINVAL;
    }

out:
    if (ret) {
        if (mr) {
            mr->vma = NULL;
            mr->mapping = NULL;
            mr->cpu_mapping_type = GDR_MR_NONE;
        }
    } else {
        mr->vma = vma;
        mr->mapping = filp->f_mapping;

        BUG_ON(cpu_mapping_type == GDR_MR_NONE);
        // An mr with force_pci=1 should have not been mapped as cached on the CPU
        BUG_ON(mr->force_pci && (cpu_mapping_type == GDR_MR_CACHING));
        mr->cpu_mapping_type = cpu_mapping_type;

        gdr_dbg("mr vma=0x%px mapping=0x%px\n", mr->vma, mr->mapping);
    }

    if (mr)
        gdr_put_mr_write(mr);

    return ret;
}

//-----------------------------------------------------------------------------

struct file_operations gdrdrv_fops = {
    .owner    = THIS_MODULE,

#ifdef HAVE_UNLOCKED_IOCTL
    .unlocked_ioctl = gdrdrv_unlocked_ioctl,
#else
    .ioctl    = gdrdrv_ioctl,
#endif
    .open     = gdrdrv_open,
    .release  = gdrdrv_release,
    .mmap     = gdrdrv_mmap
};

//-----------------------------------------------------------------------------

static int __init gdrdrv_init(void)
{
    int result;

    result = register_chrdev(gdrdrv_major, DEVNAME, &gdrdrv_fops);
    if (result < 0) {
        gdr_err("can't get major %d\n", gdrdrv_major);
        return result;
    }
    if (gdrdrv_major == 0) gdrdrv_major = result; /* dynamic */

    gdr_msg(KERN_INFO, "loading gdrdrv version %s built for %s NVIDIA driver\n", GDRDRV_VERSION_STRING, GDRDRV_BUILT_FOR_NVIDIA_FLAVOR_STRING);
    gdr_msg(KERN_INFO, "device registered with major number %d\n", gdrdrv_major);
    gdr_msg(KERN_INFO, "dbg traces %s, info traces %s", dbg_enabled ? "enabled" : "disabled", info_enabled ? "enabled" : "disabled");

#if defined(CONFIG_PPC64) && defined(PVR_POWER9)
    if (pvr_version_is(PVR_POWER9)) {
        // Approximating CPU-GPU coherence with CPU model
        // This might break in the future
        // A better way would be to detect the presence of the IBM-NPU bridges and
        // verify that all GPUs are connected through those
        gdrdrv_cpu_can_cache_gpu_mappings = 1;
    }
#elif defined(CONFIG_ARM64)
    // Grace-Hopper supports CPU cached mapping. But this feature might be disabled at runtime.
    // gdrdrv_pin_buffer will do the right thing.
    gdrdrv_cpu_can_cache_gpu_mappings = 1;
#endif

    if (gdrdrv_cpu_can_cache_gpu_mappings)
        gdr_msg(KERN_INFO, "The platform may support CPU cached mappings. Decision to use cached mappings is left to the pinning function.\n");

#if defined(CONFIG_ARM64)
    {
        // Some compilers are strict and do not allow us to declare a variable
        // in the for statement.
        int i;
        for (i = 0; i < ARRAY_SIZE(GDRDRV_BF3_PCI_ROOT_DEV_DEVICE_ID); ++i)
        {
            struct pci_dev *pdev = pci_get_device(GDRDRV_BF3_PCI_ROOT_DEV_VENDOR_ID, GDRDRV_BF3_PCI_ROOT_DEV_DEVICE_ID[i], NULL);
            if (pdev) {
                pci_dev_put(pdev);
                gdrdrv_cpu_must_use_device_mapping = 1;
                break;
            }
        }
    }
#endif

    if (gdrdrv_cpu_must_use_device_mapping)
        gdr_msg(KERN_INFO, "enabling use of CPU device mappings\n");

    if (gdr_use_persistent_mapping())
        gdr_msg(KERN_INFO, "Persistent mapping will be used\n");

    return 0;
}

//-----------------------------------------------------------------------------

static void __exit gdrdrv_cleanup(void)
{
    int64_t last_nv_get_pages_refcount;
    gdr_msg(KERN_INFO, "unregistering major number %d\n", gdrdrv_major);

    /* cleanup_module is never called if registering failed */
    unregister_chrdev(gdrdrv_major, DEVNAME);

    last_nv_get_pages_refcount = atomic64_read(&gdrdrv_nv_get_pages_refcount);
    BUG_ON(0 != last_nv_get_pages_refcount);
}

//-----------------------------------------------------------------------------

module_init(gdrdrv_init);
module_exit(gdrdrv_cleanup);

/*
 * Local variables:
 *  c-indent-level: 4
 *  c-basic-offset: 4
 *  tab-width: 4
 *  indent-tabs-mode: nil
 * End:
 */<|MERGE_RESOLUTION|>--- conflicted
+++ resolved
@@ -1171,17 +1171,15 @@
     case GDRDRV_ATTR_USE_PERSISTENT_MAPPING:
         params.val = gdr_use_persistent_mapping();
         break;
-<<<<<<< HEAD
-    case GDRDRV_ATTR_GLOBAL_NV_GET_PAGES_REFCOUNT:
-        ret = gdrdrv_external_query_nv_get_pages_refcount(&params.val);
-=======
     case GDRDRV_ATTR_SUPPORT_PIN_FLAG_FORCE_PCIE:
 #ifdef NVIDIA_P2P_FLAGS_FORCE_BAR1_MAPPING
         params.val = 1;
 #else
         params.val = 0;
 #endif
->>>>>>> 5cce0246
+        break;
+    case GDRDRV_ATTR_GLOBAL_NV_GET_PAGES_REFCOUNT:
+        ret = gdrdrv_external_query_nv_get_pages_refcount(&params.val);
         break;
     default:
         ret = -EINVAL;
