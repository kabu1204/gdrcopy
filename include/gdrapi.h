/*
 * Copyright (c) 2014-2021, NVIDIA CORPORATION. All rights reserved.
 *
 * Permission is hereby granted, free of charge, to any person obtaining a
 * copy of this software and associated documentation files (the "Software"),
 * to deal in the Software without restriction, including without limitation
 * the rights to use, copy, modify, merge, publish, distribute, sublicense,
 * and/or sell copies of the Software, and to permit persons to whom the
 * Software is furnished to do so, subject to the following conditions:
 *
 * The above copyright notice and this permission notice shall be included in 
 * all copies or substantial portions of the Software.
 *
 * THE SOFTWARE IS PROVIDED "AS IS", WITHOUT WARRANTY OF ANY KIND, EXPRESS OR
 * IMPLIED, INCLUDING BUT NOT LIMITED TO THE WARRANTIES OF MERCHANTABILITY,
 * FITNESS FOR A PARTICULAR PURPOSE AND NONINFRINGEMENT.  IN NO EVENT SHALL
 * THE AUTHORS OR COPYRIGHT HOLDERS BE LIABLE FOR ANY CLAIM, DAMAGES OR OTHER
 * LIABILITY, WHETHER IN AN ACTION OF CONTRACT, TORT OR OTHERWISE, ARISING
 * FROM, OUT OF OR IN CONNECTION WITH THE SOFTWARE OR THE USE OR OTHER
 * DEALINGS IN THE SOFTWARE.
 */

#ifndef __GDRAPI_H__
#define __GDRAPI_H__

#include <stdint.h> // for standard [u]intX_t types
#include <stddef.h>

#define MAJOR_VERSION_SHIFT     16
#define MINOR_VERSION_MASK      (((uint32_t)1 << MAJOR_VERSION_SHIFT) - 1)

#define GDR_API_MAJOR_VERSION    2
#define GDR_API_MINOR_VERSION    5
#define GDR_API_VERSION          ((GDR_API_MAJOR_VERSION << MAJOR_VERSION_SHIFT) | GDR_API_MINOR_VERSION)

#define MINIMUM_GDRDRV_MAJOR_VERSION    2
#define MINIMUM_GDRDRV_MINOR_VERSION    0
#define MINIMUM_GDRDRV_VERSION          ((MINIMUM_GDRDRV_MAJOR_VERSION << MAJOR_VERSION_SHIFT) | MINIMUM_GDRDRV_MINOR_VERSION)


#define GPU_PAGE_SHIFT   16
#define GPU_PAGE_SIZE    (1UL << GPU_PAGE_SHIFT)
#define GPU_PAGE_OFFSET  (GPU_PAGE_SIZE-1)
#define GPU_PAGE_MASK    (~GPU_PAGE_OFFSET)

/*
 * GDRCopy, a low-latency GPU memory copy library (and a kernel-mode
 * driver) based on NVIDIA GPUDirect RDMA technology.
 *
 * supported environment variables:
 *
 * - GDRCOPY_ENABLE_LOGGING, if defined logging is enabled, default is
 *   disabled.
 *
 * - GDRCOPY_LOG_LEVEL, overrides log threshold, default is to print errors
 *   only.
 */

#ifdef __cplusplus
extern "C" {
#endif

struct gdr;
typedef struct gdr *gdr_t;

// Initialize the library, e.g. by opening a connection to the kernel-mode
// driver. Returns an handle to the library state object.
gdr_t gdr_open(void);

// Destroy library state object, e.g. it closes the connection to kernel-mode
// driver.
int gdr_close(gdr_t g);

// The handle to a user-space GPU memory mapping
typedef struct gdr_mh_s {
  unsigned long h;
} gdr_mh_t;

// Create a peer-to-peer mapping of the device memory buffer, returning an opaque handle.
// Note that at this point the mapping is still not accessible to user-space.
int gdr_pin_buffer(gdr_t g, unsigned long addr, size_t size, uint64_t p2p_token, uint32_t va_space, gdr_mh_t *handle);

typedef enum gdr_pin_flags {
    GDR_PIN_FLAG_DEFAULT = 0,
    GDR_PIN_FLAG_FORCE_PCIE = 1
} gdr_ping_flags_t;

// Create a peer-to-peer mapping of the device memory buffer, returning an opaque handle.
// P2P tokens are deprecated, so dropping them here.
// supported flags:
// - GDR_PIN_FLAG_DEFAULT, default mapping mechanism
// - GDR_PIN_FLAG_FORCE_PCIE, forces creation of a GPU BAR1 mapping
//   supported on specific coherent platforms only
//   persistent mappings must be enabled
//   requires GPU driver r570+ at both build time and run time
//   requires a sufficiently new gdrdrv version
//   returns EINVAL otherwise
int gdr_pin_buffer_v2(gdr_t g, unsigned long addr, size_t size, uint32_t flags, gdr_mh_t *handle);

// Destroys the peer-to-peer mapping and frees the handle.
//
// If there exists a corresponding user-space mapping, gdr_unmap should be
// called before this one.
int gdr_unpin_buffer(gdr_t g, gdr_mh_t handle);

// flag is set when the kernel callback (relative to the
// nvidia_p2p_get_pages) gets invoked, e.g. cuMemFree() before
// gdr_unpin_buffer.
int gdr_get_callback_flag(gdr_t g, gdr_mh_t handle, int *flag);

typedef enum gdr_mapping_type {
    GDR_MAPPING_TYPE_NONE = 0,
    GDR_MAPPING_TYPE_WC = 1,
    GDR_MAPPING_TYPE_CACHING = 2,
    GDR_MAPPING_TYPE_DEVICE = 3
} gdr_mapping_type_t;

// After pinning, info struct contains details of the mapped area.  
//
// Note that both info->va and info->mapped_size might be different from
// the original address passed to gdr_pin_buffer due to aligning happening
// in the kernel-mode driver
typedef struct gdr_info_v2 {
    uint64_t va;
    uint64_t mapped_size;
    uint32_t page_size;
    // tm_cycles and cycles_per_ms are deprecated and will be removed in future.
    uint64_t tm_cycles;
    uint32_t cycles_per_ms;
    unsigned mapped:1;
    unsigned wc_mapping:1;
    gdr_mapping_type_t mapping_type;
} gdr_info_v2_t;
typedef gdr_info_v2_t gdr_info_t;
int gdr_get_info_v2(gdr_t g, gdr_mh_t handle, gdr_info_v2_t *info);

#define gdr_get_info gdr_get_info_v2

// Create a user-space mapping of the memory handle.
//
// WARNING: the address could be potentially aligned to the boundary of the page size
// before being mapped in user-space, so the pointer returned might be
// affected by an offset. gdr_get_info can be used to calculate that
// offset.
int gdr_map(gdr_t g, gdr_mh_t handle, void **va, size_t size);

// get rid of a user-space mapping.
// First invoke gdr_unmap() then gdr_unpin_buffer().
int gdr_unmap(gdr_t g, gdr_mh_t handle, void *va, size_t size);

// map_d_ptr is the user-space virtual address belonging to a mapping of a device memory buffer,
// i.e. one returned by gdr_map()
//
// WARNING: Both integrity and ordering of data as observed by pre-launched GPU
// work is not guaranteed by this API. For more information, see
// https://docs.nvidia.com/cuda/gpudirect-rdma/index.html#sync-behavior
int gdr_copy_to_mapping(gdr_mh_t handle, void *map_d_ptr, const void *h_ptr, size_t size);

int gdr_copy_from_mapping(gdr_mh_t handle, void *h_ptr, const void *map_d_ptr, size_t size);

// Query the version of libgdrapi
void gdr_runtime_get_version(int *major, int *minor);

// Query the version of gdrdrv driver
int gdr_driver_get_version(gdr_t g, int *major, int *minor);

typedef enum gdr_attr {
    GDR_ATTR_USE_PERSISTENT_MAPPING = 1,    // Query whether gdrdrv uses persistent mapping
                                            // or traditional (non-persistent) mapping.
<<<<<<< HEAD
    GDR_ATTR_GLOBAL_NV_GET_PAGES_REFCOUNT = 2,  // Query how many nvidia_p2p_get_pages
                                                // have been called by gdrdrv without
                                                // corresponding put_pages or free_callback.
                                                // This information is aggregated from all processes.
                                                // Require CAP_SYS_ADMIN.
=======

    GDR_ATTR_SUPPORT_PIN_FLAG_FORCE_PCIE = 2, // Return non-zero if both gdrdrv and the GPU driver
                                              // support the GDR_PIN_FLAG_FORCE_PCIE feature.
                                              // Note that passing the flag may still lead to a run-time error,
                                              // for example when running on unsupported platforms.
>>>>>>> 5cce0246
    // For internal use only
    GDR_ATTR_MAX
} gdr_attr_t;

// Query the attribute of GDRCopy.
//
// This is for querying a system-wide attribute.
// To query an attribute associated with each memory handle, use gdr_get_info instead.
int gdr_get_attribute(gdr_t g, gdr_attr_t attr, int *v);

#ifdef __cplusplus
}
#endif

#endif // __GDRAPI_H__<|MERGE_RESOLUTION|>--- conflicted
+++ resolved
@@ -167,19 +167,17 @@
 typedef enum gdr_attr {
     GDR_ATTR_USE_PERSISTENT_MAPPING = 1,    // Query whether gdrdrv uses persistent mapping
                                             // or traditional (non-persistent) mapping.
-<<<<<<< HEAD
-    GDR_ATTR_GLOBAL_NV_GET_PAGES_REFCOUNT = 2,  // Query how many nvidia_p2p_get_pages
+    GDR_ATTR_SUPPORT_PIN_FLAG_FORCE_PCIE = 2, // Return non-zero if both gdrdrv and the GPU driver
+                                              // support the GDR_PIN_FLAG_FORCE_PCIE feature.
+                                              // Note that passing the flag may still lead to a run-time error,
+                                              // for example when running on unsupported platforms.
+
+    GDR_ATTR_GLOBAL_NV_GET_PAGES_REFCOUNT = 3,  // Query how many nvidia_p2p_get_pages
                                                 // have been called by gdrdrv without
                                                 // corresponding put_pages or free_callback.
                                                 // This information is aggregated from all processes.
                                                 // Require CAP_SYS_ADMIN.
-=======
 
-    GDR_ATTR_SUPPORT_PIN_FLAG_FORCE_PCIE = 2, // Return non-zero if both gdrdrv and the GPU driver
-                                              // support the GDR_PIN_FLAG_FORCE_PCIE feature.
-                                              // Note that passing the flag may still lead to a run-time error,
-                                              // for example when running on unsupported platforms.
->>>>>>> 5cce0246
     // For internal use only
     GDR_ATTR_MAX
 } gdr_attr_t;
