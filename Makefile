--- conflicted
+++ resolved
@@ -73,13 +73,7 @@
 memcpy_sse41.o: memcpy_sse41.c
 	$(COMPILE.c) -msse4.1 -o $@ $^
 
-<<<<<<< HEAD
-gdrapi.o: gdrapi.c gdrapi.h gdrapi_internal.h
-=======
-gdrapi.o: gdrapi.c gdrapi.h gdrdrv/gdrdrv.h
-validate.o: validate.cpp gdrapi.h common.hpp
-basic.o: basic.cpp gdrapi.h common.hpp
->>>>>>> 4887d826
+gdrapi.o: gdrapi.c gdrapi.h gdrapi_internal.h gdrdrv/gdrdrv.h
 copybw.o: copybw.cpp gdrapi.h common.hpp
 sanity.o: sanity.cpp gdrapi.h gdrapi_internal.h common.hpp
 
