--- conflicted
+++ resolved
@@ -21,11 +21,5 @@
 *.app
 
 # Editor files
-<<<<<<< HEAD
-*.swp
-
 *~
-=======
-*~
-*.swp
->>>>>>> b9394e72
+*.swp