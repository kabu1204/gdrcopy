--- conflicted
+++ resolved
@@ -52,11 +52,7 @@
 
 %build
 echo "building"
-<<<<<<< HEAD
 make -j CUDA=%{CUDA} config lib exes
-=======
-make -j CUDA=%{CUDA}
->>>>>>> 227e4831
 
 %install
 # Install gdrcopy library and tests
@@ -72,7 +68,6 @@
 install -m 0755 $RPM_BUILD_DIR/%{name}-%{version}/init.d/gdrcopy $RPM_BUILD_ROOT/etc/init.d
 
 %post %{kmod}
-<<<<<<< HEAD
 dkms add -m gdrdrv -v %{version} -q || :
 
 # Rebuild and make available for the all installed kernel
@@ -82,10 +77,7 @@
     dkms install -m gdrdrv -v %{version} -k ${kver} -q --force || :
 done
 
-/sbin/depmod -a
-=======
 /sbin/depmod -a %{KVERSION}
->>>>>>> 227e4831
 %{MODPROBE} -rq gdrdrv||:
 %{MODPROBE} gdrdrv||:
 
