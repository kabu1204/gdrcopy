/*
 * Copyright (c) 2014, NVIDIA CORPORATION. All rights reserved.
 *
 * Permission is hereby granted, free of charge, to any person obtaining a
 * copy of this software and associated documentation files (the "Software"),
 * to deal in the Software without restriction, including without limitation
 * the rights to use, copy, modify, merge, publish, distribute, sublicense,
 * and/or sell copies of the Software, and to permit persons to whom the
 * Software is furnished to do so, subject to the following conditions:
 *
 * The above copyright notice and this permission notice shall be included in 
 * all copies or substantial portions of the Software.
 *
 * THE SOFTWARE IS PROVIDED "AS IS", WITHOUT WARRANTY OF ANY KIND, EXPRESS OR
 * IMPLIED, INCLUDING BUT NOT LIMITED TO THE WARRANTIES OF MERCHANTABILITY,
 * FITNESS FOR A PARTICULAR PURPOSE AND NONINFRINGEMENT.  IN NO EVENT SHALL
 * THE AUTHORS OR COPYRIGHT HOLDERS BE LIABLE FOR ANY CLAIM, DAMAGES OR OTHER
 * LIABILITY, WHETHER IN AN ACTION OF CONTRACT, TORT OR OTHERWISE, ARISING
 * FROM, OUT OF OR IN CONNECTION WITH THE SOFTWARE OR THE USE OR OTHER
 * DEALINGS IN THE SOFTWARE.
 */

#include <linux/version.h>
#include <linux/module.h>
#include <linux/kernel.h>
#include <linux/slab.h>
#include <linux/types.h>
#include <linux/delay.h>
#include <linux/compiler.h>
#include <linux/string.h>
#include <linux/uaccess.h>
#include <linux/fs.h>
#include <linux/list.h>
#include <linux/mm.h>
#include <linux/io.h>
#include <linux/timex.h>
#include <linux/timer.h>
#include <linux/sched.h>

#if LINUX_VERSION_CODE <= KERNEL_VERSION(2,6,32)
/**
 * This API is available after Linux kernel 2.6.32
 */
void address_space_init_once(struct address_space *mapping)
{
    memset(mapping, 0, sizeof(*mapping));
    INIT_RADIX_TREE(&mapping->page_tree, GFP_ATOMIC);

#if LINUX_VERSION_CODE <= KERNEL_VERSION(2,6,26)
    //  
    // The .tree_lock member variable was changed from type rwlock_t, to
    // spinlock_t, on 25 July 2008, by mainline commit
    // 19fd6231279be3c3bdd02ed99f9b0eb195978064.
    //  
    rwlock_init(&mapping->tree_lock);
#else
    spin_lock_init(&mapping->tree_lock);
#endif

    spin_lock_init(&mapping->i_mmap_lock);
    INIT_LIST_HEAD(&mapping->private_list);
    spin_lock_init(&mapping->private_lock);
    INIT_RAW_PRIO_TREE_ROOT(&mapping->i_mmap);
    INIT_LIST_HEAD(&mapping->i_mmap_nonlinear);
}
#endif

#if defined(CONFIG_X86_64) || defined(CONFIG_X86_32)
static inline pgprot_t pgprot_modify_writecombine(pgprot_t old_prot)
{
    pgprot_t new_prot = old_prot;
    pgprot_val(new_prot) &= ~(_PAGE_PSE | _PAGE_PCD | _PAGE_PWT);
    new_prot = __pgprot(pgprot_val(new_prot) | _PAGE_PWT);
    return new_prot;
}
#define get_tsc_khz() cpu_khz // tsc_khz
static inline int gdr_pfn_is_ram(unsigned long pfn)
{
    // page_is_ram is GPL-only. Regardless there are no x86_64
    // platforms supporting coherent GPU mappings, so we would not use
    // this function anyway.
    return 0;
}

#elif defined(CONFIG_PPC64)
#include <asm/reg.h>
static inline pgprot_t pgprot_modify_writecombine(pgprot_t old_prot)
{
    return pgprot_writecombine(old_prot);
}
#define get_tsc_khz() (get_cycles()/1000) // dirty hack
static inline int gdr_pfn_is_ram(unsigned long pfn)
{
    // catch platforms, e.g. POWER8, POWER9 with GPUs not attached via NVLink,
    // where GPU memory is non-coherent
#if 0
    // unfortunately this module is MIT, and page_is_ram is GPL-only.
    return page_is_ram(pfn);
#else
    unsigned long start = pfn << PAGE_SHIFT;
    unsigned long mask_47bits = (1UL<<47)-1;
    return 0 == (start & ~mask_47bits);
#endif
}

#else
#error "X86_64/32 or PPC64 is required"
#endif

#include "gdrdrv.h"
#include "nv-p2p.h"

//-----------------------------------------------------------------------------

#ifndef NVIDIA_P2P_MAJOR_VERSION_MASK
#define NVIDIA_P2P_MAJOR_VERSION_MASK   0xffff0000
#endif
#ifndef NVIDIA_P2P_MINOR_VERSION_MASK
#define NVIDIA_P2P_MINOR_VERSION_MASK   0x0000ffff
#endif

#ifndef NVIDIA_P2P_MAJOR_VERSION
#define NVIDIA_P2P_MAJOR_VERSION(v) \
    (((v) & NVIDIA_P2P_MAJOR_VERSION_MASK) >> 16)
#endif

#ifndef NVIDIA_P2P_MINOR_VERSION
#define NVIDIA_P2P_MINOR_VERSION(v) \
    (((v) & NVIDIA_P2P_MINOR_VERSION_MASK))
#endif

#ifndef NVIDIA_P2P_MAJOR_VERSION_MATCHES
#define NVIDIA_P2P_MAJOR_VERSION_MATCHES(p, v) \
    (NVIDIA_P2P_MAJOR_VERSION((p)->version) == NVIDIA_P2P_MAJOR_VERSION(v))
#endif

#ifndef NVIDIA_P2P_VERSION_COMPATIBLE
#define NVIDIA_P2P_VERSION_COMPATIBLE(p, v)             \
    (NVIDIA_P2P_MAJOR_VERSION_MATCHES(p, v) &&          \
    (NVIDIA_P2P_MINOR_VERSION((p)->version) >= NVIDIA_P2P_MINOR_VERSION(v)))
#endif

#ifndef NVIDIA_P2P_PAGE_TABLE_VERSION_COMPATIBLE
#define NVIDIA_P2P_PAGE_TABLE_VERSION_COMPATIBLE(p) \
    NVIDIA_P2P_VERSION_COMPATIBLE(p, NVIDIA_P2P_PAGE_TABLE_VERSION)
#endif

//-----------------------------------------------------------------------------

#define DEVNAME "gdrdrv"

#define gdr_msg(KRNLVL, FMT, ARGS...) printk(KRNLVL DEVNAME ":" FMT, ## ARGS)
//#define gdr_msg(KRNLVL, FMT, ARGS...) printk_ratelimited(KRNLVL DEVNAME ":" FMT, ## ARGS)

static int dbg_enabled = 0;
#define gdr_dbg(FMT, ARGS...)                               \
    do {                                                    \
        if (dbg_enabled)                                    \
            gdr_msg(KERN_DEBUG, FMT, ## ARGS);              \
    } while(0)

static int info_enabled = 0;
#define gdr_info(FMT, ARGS...)                               \
    do {                                                     \
        if (info_enabled)                                    \
            gdr_msg(KERN_INFO, FMT, ## ARGS);                \
    } while(0)

#define gdr_err(FMT, ARGS...)                               \
    gdr_msg(KERN_DEBUG, FMT, ## ARGS)

//-----------------------------------------------------------------------------

MODULE_AUTHOR("drossetti@nvidia.com");
MODULE_LICENSE("MIT");
MODULE_DESCRIPTION("GDRCopy kernel-mode driver");
MODULE_VERSION("1.1");
module_param(dbg_enabled, int, 0000);
MODULE_PARM_DESC(dbg_enabled, "enable debug tracing");
module_param(info_enabled, int, 0000);
MODULE_PARM_DESC(info_enabled, "enable info tracing");

//-----------------------------------------------------------------------------

#define GPU_PAGE_SHIFT   16
#define GPU_PAGE_SIZE    ((u64)1 << GPU_PAGE_SHIFT)
#define GPU_PAGE_OFFSET  (GPU_PAGE_SIZE-1)
#define GPU_PAGE_MASK    (~GPU_PAGE_OFFSET)

#ifndef MAX
#define MAX(a,b) ((a) > (b) ? a : b)
#endif

#ifndef MIN
#define MIN(a,b) ((a) < (b) ? a : b)
#endif


// compatibility with old Linux kernels

#ifndef ACCESS_ONCE
#define ACCESS_ONCE(x) (*(volatile typeof(x) *)&(x))
#endif

//-----------------------------------------------------------------------------

struct gdr_mr {
    struct list_head node;
    gdr_hnd_t handle;
    u64 offset;
    u64 length;
    u64 p2p_token;
    u32 va_space;
    u32 page_size;
    u64 va;
    u64 mapped_size;
    enum { GDR_MR_NONE, GDR_MR_WC, GDR_MR_CACHING } cpu_mapping_type;
    nvidia_p2p_page_table_t *page_table;
    int cb_flag;
    cycles_t tm_cycles;
    unsigned int tsc_khz;
    struct vm_area_struct *vma;
    struct address_space *mapping;
};
typedef struct gdr_mr gdr_mr_t;

static int gdr_mr_is_mapped(gdr_mr_t *mr)
{
    return mr->cpu_mapping_type != GDR_MR_NONE;
}

static int gdr_mr_is_wc_mapping(gdr_mr_t *mr)
{
    return (mr->cpu_mapping_type == GDR_MR_WC) ? 1 : 0;
}

static inline void gdrdrv_zap_vma(struct address_space *mapping, struct vm_area_struct *vma)
{
    // This function is mainly used for files and the address is relative to
    // the file offset. We use vma->pg_off here to unmap this entire range but
    // not the other mapped ranges.
    unmap_mapping_range(mapping, vma->vm_pgoff << PAGE_SHIFT, vma->vm_end - vma->vm_start, 0);
}

static void gdr_mr_destroy_all_mappings(gdr_mr_t *mr)
{
    // there is a single mapping at the moment
    if (mr->vma)
        gdrdrv_zap_vma(mr->mapping, mr->vma);
}

//-----------------------------------------------------------------------------

struct gdr_info {
    // simple low-performance linked-list implementation
    struct list_head        mr_list;
    struct mutex            lock;

    // Pointer to the pid struct of the creator process. We do not use
    // numerical pid here to avoid issues from pid reuse.
    struct pid             *pid;

    // Address space unique to this opened file. We need to create a new one
    // because filp->f_mapping usually points to inode->i_mapping.
    struct address_space    mapping;

    // The handle number and mmap's offset are equivalent. However, the mmap
    // offset is used by the linux kernel when doing m(un)map; hence the range
    // cannot be overlapped. We place two ranges next two each other to avoid
    // this issue.
    gdr_hnd_t               next_handle;
    int                     next_handle_overflow;
};
typedef struct gdr_info gdr_info_t;

//-----------------------------------------------------------------------------

static int gdrdrv_major = 0;
static int gdrdrv_cpu_can_cache_gpu_mappings = 0;

//-----------------------------------------------------------------------------

static int gdrdrv_open(struct inode *inode, struct file *filp)
{
    unsigned int minor = MINOR(inode->i_rdev);
    int ret = 0;
    gdr_info_t *info = NULL;

    gdr_dbg("minor=%d filep=0x%px\n", minor, filp);
    if(minor >= 1) {
        gdr_err("device minor number too big!\n");
        ret = -ENXIO;
        goto out;
    }

    info = kzalloc(sizeof(gdr_info_t), GFP_KERNEL);
    if (!info) {
        gdr_err("can't alloc kernel memory\n");
        ret = -ENOMEM;
        goto out;
    }

    INIT_LIST_HEAD(&info->mr_list);
    mutex_init(&info->lock);

    // GPU driver does not support sharing GPU allocations at fork time. Hence
    // here we track the process owning the driver fd and prevent other process
    // to use it.
    info->pid = task_pid(current);

    address_space_init_once(&info->mapping);
    info->mapping.host = inode;
    info->mapping.a_ops = inode->i_mapping->a_ops;
#if LINUX_VERSION_CODE < KERNEL_VERSION(4,0,0)
    info->mapping.backing_dev_info = inode->i_mapping->backing_dev_info;
#endif
    filp->f_mapping = &info->mapping;

    filp->private_data = info;

out:
    return ret;
}

//-----------------------------------------------------------------------------

static int gdrdrv_release(struct inode *inode, struct file *filp)
{
    int retcode;
    gdr_info_t *info = filp->private_data;
    gdr_mr_t *mr = NULL;
    struct list_head *p, *n;

    gdr_dbg("closing\n");

    if (!info) {
        gdr_err("filp contains no info\n");
        return -EIO;
    }
    // Check that the caller is the same process that did gdrdrv_open
    if (info->pid != task_pid(current)) {
        gdr_err("filp is not opened by the current process\n");
        return -EACCES;
    }

    mutex_lock(&info->lock);
    list_for_each_safe(p, n, &info->mr_list) {
        mr = list_entry(p, gdr_mr_t, node);
        gdr_info("freeing MR=0x%px\n", mr);
        if (gdr_mr_is_mapped(mr)) {
            mutex_unlock(&info->lock);
            gdr_mr_destroy_all_mappings(mr);
            mutex_lock(&info->lock);
        }
        if (!ACCESS_ONCE(mr->cb_flag)) {
            mutex_unlock(&info->lock);
            // this may call the invalidation cb, e.g. on L4T
            retcode = nvidia_p2p_put_pages(mr->p2p_token, mr->va_space, mr->va, mr->page_table);
            if (retcode) {
                gdr_err("error while calling put_pages\n");
            }
            mutex_lock(&info->lock);
        }
        list_del(&mr->node);
        //memset(mr, 0, sizeof(*mr));
        kzfree(mr);
    }
    mutex_unlock(&info->lock);

    filp->f_mapping = NULL;

    kfree(info);
    filp->private_data = NULL;

    return 0;
}

//-----------------------------------------------------------------------------

static gdr_mr_t *gdr_mr_from_handle_unlocked(gdr_info_t *info, gdr_hnd_t handle)
{
    gdr_mr_t *mr = NULL;
    struct list_head *p;

    list_for_each(p, &info->mr_list) {
        mr = list_entry(p, gdr_mr_t, node);
        gdr_dbg("mr->handle=0x%llx handle=0x%llx\n", mr->handle, handle);
        if (handle == mr->handle)
            break;
    }

    return mr;
}

static gdr_mr_t *gdr_mr_from_handle(gdr_info_t *info, gdr_hnd_t handle)
{
    gdr_mr_t *mr;
    mutex_lock(&info->lock);
    mr = gdr_mr_from_handle_unlocked(info, handle);
    mutex_unlock(&info->lock);
    return mr;
}

//-----------------------------------------------------------------------------
// off is host page aligned, because of the kernel interface
// could abuse extra available bits for other purposes

static gdr_hnd_t gdrdrv_handle_from_off(unsigned long off)
{
    return (gdr_hnd_t)(off);
}

//-----------------------------------------------------------------------------
// BUG: mr access is not explicitly protected by a lock

static void gdrdrv_get_pages_free_callback(void *data)
{
    gdr_mr_t *mr = data;
    nvidia_p2p_page_table_t *page_table = NULL;
    gdr_info("free callback\n");
    // can't take the info->lock here due to potential AB-BA
    // deadlock with internal NV driver lock(s)
    ACCESS_ONCE(mr->cb_flag) = 1;
    smp_wmb();
    page_table = xchg(&mr->page_table, NULL);
    if (page_table) {
        nvidia_p2p_free_page_table(page_table);
        if (gdr_mr_is_mapped(mr))
            gdr_mr_destroy_all_mappings(mr);
    } else {
        gdr_err("ERROR: free callback, page_table is NULL\n");
    }
}

//-----------------------------------------------------------------------------

/**
 * Generate mr->handle. This function should be called under info->lock.
 *
 * Prerequisite:
 * - mr->mapped_size is set and round to max(PAGE_SIZE, GPU_PAGE_SIZE)
 *
 * Return 0 if success, -1 if failed.
 */
static inline int gdr_generate_mr_handle(gdr_info_t *info, gdr_mr_t *mr)
{
    // The user-space library passes the memory (handle << PAGE_SHIFT) as the
    // mmap offset, and offsets are used to determine the VMAs to delete during
    // invalidation.  
    // Hence, we need [(handle << PAGE_SHIFT), (handle << PAGE_SHIFT) + size - 1] 
    // to correspond to a unique VMA.  Note that size here must match the
    // original mmap size

    gdr_hnd_t next_handle;

    WARN_ON(!mutex_is_locked(&info->lock));

    // We run out of handle, so fail.
    if (unlikely(info->next_handle_overflow))
        return -1;
    
    next_handle = info->next_handle + (mr->mapped_size >> PAGE_SHIFT);

    // The next handle will be overflowed, so we mark it.
    if (unlikely((next_handle & ((gdr_hnd_t)(-1) >> PAGE_SHIFT)) < info->next_handle))
        info->next_handle_overflow = 1;

    mr->handle = info->next_handle;
    info->next_handle = next_handle;

    return 0;
}

//-----------------------------------------------------------------------------

static int gdrdrv_pin_buffer(gdr_info_t *info, void __user *_params)
{
    struct GDRDRV_IOC_PIN_BUFFER_PARAMS params = {0};
    int ret = 0;
    struct nvidia_p2p_page_table *page_table = NULL;
    u64 page_virt_start;
    u64 page_virt_end;
    size_t rounded_size;
    gdr_mr_t *mr = NULL;
    cycles_t ta, tb;

    if (copy_from_user(&params, _params, sizeof(params))) {
        gdr_err("copy_from_user failed on user pointer 0x%px\n", _params);
        ret = -EFAULT;
        goto out;
    }

    if (!params.addr) {
        gdr_err("NULL device pointer\n");
        ret = -EINVAL;
        goto out;
    }

    mr = kmalloc(sizeof(gdr_mr_t), GFP_KERNEL);
    if (!mr) {
        gdr_err("can't alloc kernel memory\n");
        ret = -ENOMEM;
        goto out;
    }
    memset(mr, 0, sizeof(*mr));

    // do proper alignment, as required by RM
    page_virt_start  = params.addr & GPU_PAGE_MASK;
    //page_virt_end    = (params.addr + params.size + GPU_PAGE_SIZE - 1) & GPU_PAGE_MASK;
    page_virt_end    = params.addr + params.size - 1;
    rounded_size     = page_virt_end - page_virt_start + 1;
    //rounded_size     = (params.addr & GPU_PAGE_OFFSET) + params.size;

    mr->offset       = params.addr & GPU_PAGE_OFFSET;
    mr->length       = params.size;
    mr->p2p_token    = params.p2p_token;
    mr->va_space     = params.va_space;
    mr->va           = page_virt_start;
    mr->mapped_size  = rounded_size;
    mr->cpu_mapping_type = GDR_MR_NONE;
    mr->page_table   = NULL;
    mr->cb_flag      = 0;

    gdr_info("invoking nvidia_p2p_get_pages(va=0x%llx len=%lld p2p_tok=%llx va_tok=%x)\n",
             mr->va, mr->mapped_size, mr->p2p_token, mr->va_space);

    ta = get_cycles();
    ret = nvidia_p2p_get_pages(mr->p2p_token, mr->va_space, mr->va, mr->mapped_size, &page_table,
                               gdrdrv_get_pages_free_callback, mr);
    tb = get_cycles();
    if (ret < 0) {
        gdr_err("nvidia_p2p_get_pages(va=%llx len=%lld p2p_token=%llx va_space=%x) failed [ret = %d]\n",
                mr->va, mr->mapped_size, mr->p2p_token, mr->va_space, ret);
        goto out;
    }
    mr->page_table = page_table;
    mr->tm_cycles = tb - ta;
    mr->tsc_khz = get_tsc_khz();

    // check version before accessing page table
    if (!NVIDIA_P2P_PAGE_TABLE_VERSION_COMPATIBLE(page_table)) {
        gdr_err("incompatible page table version 0x%08x\n", page_table->version);
        ret = -EFAULT;
        goto out;
    }

    switch (page_table->page_size) {
    case NVIDIA_P2P_PAGE_SIZE_4KB:
        mr->page_size = 4*1024;
        break;
    case NVIDIA_P2P_PAGE_SIZE_64KB:
        mr->page_size = 64*1024;
        break;
    case NVIDIA_P2P_PAGE_SIZE_128KB:
        mr->page_size = 128*1024;
        break;
    default:
        gdr_err("unexpected page_size\n");
        ret = -EINVAL;
        goto out;
    }

    // we are not really ready for a different page size
    if (page_table->page_size != NVIDIA_P2P_PAGE_SIZE_64KB) {
        gdr_err("nvidia_p2p_get_pages assumption of 64KB pages failed size_id=%d\n", page_table->page_size);
        ret = -EINVAL;
        goto out;
    }
    {
        int i;
        gdr_dbg("page table entries: %d\n", page_table->entries);
        for (i=0; i<MIN(20,page_table->entries); ++i) {
            gdr_dbg("page[%d]=0x%016llx%s\n", i, page_table->pages[i]->physical_address, (i>19)?"and counting":"");
        }
    }

    // here a typical driver would use the page_table to fill in some HW
    // DMA data structure

    mutex_lock(&info->lock);
    if (gdr_generate_mr_handle(info, mr) != 0) {
        gdr_err("No address space left for BAR1 mapping.\n");
        ret = -ENOMEM;
    }

    if (!ret)
        list_add(&mr->node, &info->mr_list);
    mutex_unlock(&info->lock);

out:

    if (ret && mr && mr->page_table) {
        gdr_err("error, calling p2p_put_pages\n");
        nvidia_p2p_put_pages(mr->p2p_token, mr->va_space, mr->va, mr->page_table);
        page_table = NULL;
        mr->page_table = NULL;
    }

    if (ret && mr) {
        memset(mr, 0, sizeof(*mr));
        kfree(mr);
        mr = NULL;
    }

    if (!ret) {
        params.handle = mr->handle;

        if (copy_to_user(_params, &params, sizeof(params))) {
            gdr_err("copy_to_user failed on user pointer 0x%px\n", _params);
            ret = -EFAULT;
        }
    }


    return ret;
}

//-----------------------------------------------------------------------------

static int gdrdrv_unpin_buffer(gdr_info_t *info, void __user *_params)
{
    struct GDRDRV_IOC_UNPIN_BUFFER_PARAMS params = {0};
    int ret = 0, retcode = 0;
    gdr_mr_t *mr = NULL;

    if (copy_from_user(&params, _params, sizeof(params))) {
        gdr_err("copy_from_user failed on user pointer 0x%px\n", _params);
        return -EFAULT;
    }

    // someone might try to traverse the list and/or to do something
    // to the mr at the same time, so let's lock here
    mutex_lock(&info->lock);
    mr = gdr_mr_from_handle_unlocked(info, params.handle);
    if (NULL == mr) {
        gdr_err("unexpected handle %llx while unmapping buffer\n", params.handle);
        ret = -EINVAL;
    } else {
        if (gdr_mr_is_mapped(mr)) {
            gdr_mr_destroy_all_mappings(mr);
        }
        list_del(&mr->node);
    }
    mutex_unlock(&info->lock);
    if (ret)
        goto out;
    if (!mr->cb_flag) {
        gdr_info("invoking nvidia_p2p_put_pages(va=0x%llx p2p_tok=%llx va_tok=%x)\n",
                 mr->va, mr->p2p_token, mr->va_space);
        retcode = nvidia_p2p_put_pages(mr->p2p_token, mr->va_space, mr->va, mr->page_table);
        if (retcode) {
            gdr_err("nvidia_p2p_put_pages error %d, async callback may have been fired\n", retcode);
        }
    } else {
        gdr_err("invoking unpin_buffer while callback has already been fired\n");
        // not returning an error here because further clean-up is
        // needed anyway
    }
    //memset(mr, 0, sizeof(*mr));
    kzfree(mr);
 out:
    return ret;
}

//-----------------------------------------------------------------------------

static int gdrdrv_get_cb_flag(gdr_info_t *info, void __user *_params)
{
    struct GDRDRV_IOC_GET_CB_FLAG_PARAMS params = {0};
    int ret = 0;
    gdr_mr_t *mr = NULL;

    if (copy_from_user(&params, _params, sizeof(params))) {
        gdr_err("copy_from_user failed on user pointer 0x%px\n", _params);
        return -EFAULT;
    }
    mr = gdr_mr_from_handle(info, params.handle);
    if (NULL == mr) {
        gdr_err("unexpected handle %llx in get_cb_flag\n", params.handle);
        ret = -EINVAL;
        goto out;
    }

    params.flag = !!mr->cb_flag;

    if (copy_to_user(_params, &params, sizeof(params))) {
        gdr_err("copy_to_user failed on user pointer 0x%px\n", _params);
        ret = -EFAULT;
    }
 out:
    return ret;
}

//-----------------------------------------------------------------------------

static int gdrdrv_get_info(gdr_info_t *info, void __user *_params)
{
    struct GDRDRV_IOC_GET_INFO_PARAMS params = {0};
    int ret = 0;
    gdr_mr_t *mr = NULL;

    if (copy_from_user(&params, _params, sizeof(params))) {
        gdr_err("copy_from_user failed on user pointer 0x%px\n", _params);
        ret = -EFAULT;
        goto out;
    }

    mr = gdr_mr_from_handle(info, params.handle);
    if (NULL == mr) {
        gdr_err("unexpected handle %llx in get_cb_flag\n", params.handle);
        ret = -EINVAL;
        goto out;
    }

    params.va          = mr->va;
    params.mapped_size = mr->mapped_size;
    params.page_size   = mr->page_size;
    params.tm_cycles   = mr->tm_cycles;
    params.tsc_khz     = mr->tsc_khz;
<<<<<<< HEAD
    params.mapped      = (mr->cpu_mapping_type == GDR_MR_NONE) ? 0 : 1;
    params.wc_mapping  = (mr->cpu_mapping_type == GDR_MR_WC  ) ? 1 : 0;
=======
    params.mapped      = gdr_mr_is_mapped(mr);
    params.wc_mapping  = gdr_mr_is_wc_mapping(mr);
>>>>>>> 8a6985bd
    if (copy_to_user(_params, &params, sizeof(params))) {
        gdr_err("copy_to_user failed on user pointer 0x%px\n", _params);
        ret = -EFAULT;
    }
 out:
    return ret;
}

//-----------------------------------------------------------------------------

static int gdrdrv_ioctl(struct inode *inode, struct file *filp, unsigned int cmd, unsigned long arg)
{
    int ret = 0;
    gdr_info_t *info = filp->private_data;
    void __user *argp = (void __user *)arg;

    gdr_dbg("ioctl called (cmd 0x%x)\n", cmd);

    if (_IOC_TYPE(cmd) != GDRDRV_IOCTL) {
        gdr_err("malformed IOCTL code type=%08x\n", _IOC_TYPE(cmd));
        return -EINVAL;
    }

    if (!info) {
        gdr_err("filp contains no info\n");
        return -EIO;
    }
    // Check that the caller is the same process that did gdrdrv_open
    if (info->pid != task_pid(current)) {
        gdr_err("filp is not opened by the current process\n");
        return -EACCES;
    }

    switch (cmd) {
    case GDRDRV_IOC_PIN_BUFFER:
        ret = gdrdrv_pin_buffer(info, argp);
        break;

    case GDRDRV_IOC_UNPIN_BUFFER:
        ret = gdrdrv_unpin_buffer(info, argp);
        break;

    case GDRDRV_IOC_GET_CB_FLAG:
        ret = gdrdrv_get_cb_flag(info, argp);
        break;

    case GDRDRV_IOC_GET_INFO:
        ret = gdrdrv_get_info(info, argp);
        break;

    default:
        gdr_err("unsupported IOCTL code\n");
        ret = -ENOTTY;
    }
    return ret;
}

//-----------------------------------------------------------------------------

#ifdef HAVE_UNLOCKED_IOCTL
static long gdrdrv_unlocked_ioctl(struct file *filp, unsigned int cmd, unsigned long arg)
{
    return gdrdrv_ioctl(0, filp, cmd, arg);
}
#endif

/*----------------------------------------------------------------------------*/

<<<<<<< HEAD
=======
void gdrdrv_vma_close(struct vm_area_struct *vma)
{
    gdr_mr_t *mr = (gdr_mr_t *)vma->vm_private_data;
    gdr_dbg("closing vma=0x%px vm_file=0x%px vm_private_data=0x%px mr=0x%px mr->vma=0x%px\n", vma, vma->vm_file, vma->vm_private_data, mr, mr->vma);
    // TODO: handle multiple vma's
    mr->vma = NULL;
    mr->cpu_mapping_type = GDR_MR_NONE;
}

/*----------------------------------------------------------------------------*/

static const struct vm_operations_struct gdrdrv_vm_ops = {
    .close = gdrdrv_vma_close,
};

/*----------------------------------------------------------------------------*/

>>>>>>> 8a6985bd
static int gdrdrv_remap_gpu_mem(struct vm_area_struct *vma, unsigned long vaddr, unsigned long paddr, size_t size, int is_wcomb)
{
    int ret = 0;
    unsigned long pfn;

    gdr_dbg("mmaping phys mem addr=0x%lx size=%zu at user virt addr=0x%lx\n", 
             paddr, size, vaddr);

    if (!size) {
        gdr_dbg("size == 0\n");
        goto out;
    }
    // in case the original user address was not properly host page-aligned
    if (0 != (paddr & (PAGE_SIZE-1))) {
        gdr_err("paddr=%lx, original mr address was not host page-aligned\n", paddr);
        ret = -EINVAL;
        goto out;
    }
    if (0 != (vaddr & (PAGE_SIZE-1))) {
        gdr_err("vaddr=%lx, trying to map to non page-aligned vaddr\n", vaddr);
        ret = -EINVAL;
        goto out;
    }
    pfn = paddr >> PAGE_SHIFT;

    // Disallow mmapped VMA to propagate to children processes
    vma->vm_flags |= VM_DONTCOPY;

    if (is_wcomb) {
        // override prot to create non-coherent WC mappings
        vma->vm_page_prot = pgprot_modify_writecombine(vma->vm_page_prot);
    } else {
        // by default, vm_page_prot should be set to create cached mappings
    }
<<<<<<< HEAD
#else
    if (is_wcomb) {
        // override prot to create non-coherent WC mappings
        vma->vm_page_prot = pgprot_modify_writecombine(vma->vm_page_prot);
    } else {
        // by default, vm_page_prot should be set to create cached mappings
    }
=======
>>>>>>> 8a6985bd
    if (io_remap_pfn_range(vma, vaddr, pfn, size, vma->vm_page_prot)) {
        gdr_err("error in remap_pfn_range()\n");
        ret = -EAGAIN;
        goto out;
    }

out:
    return ret;
}

//-----------------------------------------------------------------------------
// BUG: should obtain GPU_PAGE_SIZE from page_table!!!

static int gdrdrv_mmap(struct file *filp, struct vm_area_struct *vma)
{
    int ret = 0;
    size_t size = vma->vm_end - vma->vm_start;
    gdr_info_t* info = filp->private_data;
    gdr_hnd_t handle;
    gdr_mr_t *mr = NULL;
    u64 offset;
    int p = 0;
    unsigned long vaddr;

    gdr_info("mmap filp=0x%px vma=0x%px vm_file=0x%px start=0x%lx size=%zu off=0x%lx\n", filp, vma, vma->vm_file, vma->vm_start, size, vma->vm_pgoff);

    if (!info) {
        gdr_err("filp contains no info\n");
        return -EIO;
    }
    // Check that the caller is the same process that did gdrdrv_open
    if (info->pid != task_pid(current)) {
        gdr_err("filp is not opened by the current process\n");
        return -EACCES;
    }

    handle = gdrdrv_handle_from_off(vma->vm_pgoff);
    mr = gdr_mr_from_handle(info, handle);
    // BUG: mr needs locking
    if (!mr) {
        gdr_dbg("cannot find handle in mr_list\n");
        ret = -EINVAL;
        goto out;
    }
    offset = mr->offset;
    if (gdr_mr_is_mapped(mr)) {
        gdr_dbg("mr has been mapped already\n");
        ret = -EINVAL;
        goto out;
    }
    if (mr->cb_flag) {
        gdr_dbg("mr has been invalidated\n");
        ret = -EINVAL;
        goto out;
    }
    if (!mr->page_table) {
        gdr_dbg("invalid mr state\n");
        ret = -EINVAL;
        goto out;
    }
    if (mr->page_table->entries <= 0) {
        gdr_dbg("invalid entries in page table\n");
        ret = -EINVAL;
        goto out;
    }
    if (offset) {
        gdr_dbg("offset != 0 is not supported\n");
        ret = -EINVAL;
        goto out;
    }    
    if (offset > GPU_PAGE_SIZE * mr->page_table->entries) {
        gdr_dbg("offset %llu too big\n", offset);
        ret = -EINVAL;
        goto out;
    }
    if (size + offset > GPU_PAGE_SIZE * mr->page_table->entries) {
        gdr_dbg("size %zu too big\n", size);
        ret = -EINVAL;
        goto out;
    }
    if (size % PAGE_SIZE != 0) {
        gdr_dbg("size is not multiple of PAGE_SIZE\n");
    }
    // let's assume this mapping is not WC
<<<<<<< HEAD
    mr->cpu_mapping_type = GDR_MR_CACHING;
    // check for physically contiguous IO ranges
=======
    // this also works as the mapped flag for this mr
    mr->cpu_mapping_type = GDR_MR_CACHING;
    vma->vm_ops = &gdrdrv_vm_ops;
    gdr_dbg("overwriting vma->vm_private_data=0x%px with mr=0x%px\n", vma->vm_private_data, mr);
    vma->vm_private_data = mr;
>>>>>>> 8a6985bd
    p = 0;
    vaddr = vma->vm_start;
    do {
        // map individual physically contiguous IO ranges
        unsigned long paddr = mr->page_table->pages[p]->physical_address;
        unsigned nentries = 1;
        size_t len;
        int is_wcomb;

        gdr_dbg("range start with p=%d vaddr=%lx page_paddr=%lx\n", p, vaddr, paddr);

        ++p;
        // check p-1 and p for contiguity
        {
            unsigned long prev_page_paddr = mr->page_table->pages[p-1]->physical_address;
            for(; p < mr->page_table->entries; ++p) {
                struct nvidia_p2p_page *page = mr->page_table->pages[p];
                unsigned long cur_page_paddr = page->physical_address;
                //gdr_dbg("p=%d prev_page_paddr=%lx cur_page_paddr=%lx\n",
                //        p, prev_page_paddr, cur_page_paddr);
                if (prev_page_paddr + GPU_PAGE_SIZE != cur_page_paddr) {
                    gdr_dbg("non-contig p=%d prev_page_paddr=%lx cur_page_paddr=%lx\n",
                            p, prev_page_paddr, cur_page_paddr);
                    break;
                }
                prev_page_paddr = cur_page_paddr;
                ++nentries;
            }
        }
        // offset not supported, see check above
        len = MIN(size, GPU_PAGE_SIZE * nentries);
        // phys range is [paddr, paddr+len-1]
        gdr_dbg("mapping p=%u entries=%d offset=%llx len=%zu vaddr=%lx paddr=%lx\n", 
                p, nentries, offset, len, vaddr, paddr);
        if (gdr_pfn_is_ram(paddr >> PAGE_SHIFT)) {
            WARN_ON_ONCE(!gdrdrv_cpu_can_cache_gpu_mappings);
            is_wcomb = 0;
        } else {
            is_wcomb = 1;
            // flagging the whole mr as a WC mapping if at least one chunk is WC
            mr->cpu_mapping_type = GDR_MR_WC;
        }
        ret = gdrdrv_remap_gpu_mem(vma, vaddr, paddr, len, is_wcomb);
        if (ret) {
            gdr_err("error %d in gdrdrv_remap_gpu_mem\n", ret);
            goto out;
        }
        vaddr += len;
        size -= len;
        offset = 0;
    } while(size && p < mr->page_table->entries);

    if (vaddr != vma->vm_end) {
        gdr_err("vaddr=%lx != vm_end=%lx\n", vaddr, vma->vm_end);
        ret = -EINVAL;
    }

out:
    if (ret) {
        if (mr) {
            mr->vma = NULL;
            mr->mapping = NULL;
            mr->cpu_mapping_type = GDR_MR_NONE;
        }
    } else {
        mr->vma = vma;
        mr->mapping = filp->f_mapping;
        gdr_dbg("mr vma=0x%px mapping=0x%px\n", mr->vma, mr->mapping);
    }
    return ret;
}

//-----------------------------------------------------------------------------

struct file_operations gdrdrv_fops = {
    .owner    = THIS_MODULE,

#ifdef HAVE_UNLOCKED_IOCTL
    .unlocked_ioctl = gdrdrv_unlocked_ioctl,
#else
    .ioctl    = gdrdrv_ioctl,
#endif
    .open     = gdrdrv_open,
    .release  = gdrdrv_release,
    .mmap     = gdrdrv_mmap
};

//-----------------------------------------------------------------------------

static int __init gdrdrv_init(void)
{
    int result;

    result = register_chrdev(gdrdrv_major, DEVNAME, &gdrdrv_fops);
    if (result < 0) {
        gdr_err("can't get major %d\n", gdrdrv_major);
        return result;
    }
    if (gdrdrv_major == 0) gdrdrv_major = result; /* dynamic */

    gdr_msg(KERN_INFO, "device registered with major number %d\n", gdrdrv_major);
    gdr_msg(KERN_INFO, "dbg traces %s, info traces %s", dbg_enabled ? "enabled" : "disabled", info_enabled ? "enabled" : "disabled");

#if defined(CONFIG_PPC64) && defined(PVR_POWER9)
    if (pvr_version_is(PVR_POWER9)) {
        // Approximating CPU-GPU coherence with CPU model
        // This might break in the future
        // A better way would be to detect the presence of the IBM-NPU bridges and
        // verify that all GPUs are connected through those
        gdrdrv_cpu_can_cache_gpu_mappings = 1;
    }
#endif

    if (gdrdrv_cpu_can_cache_gpu_mappings)
        gdr_msg(KERN_INFO, "enabling use of CPU cached mappings\n");

    return 0;
}

//-----------------------------------------------------------------------------

static void __exit gdrdrv_cleanup(void)
{
    gdr_msg(KERN_INFO, "unregistering major number %d\n", gdrdrv_major);

    /* cleanup_module is never called if registering failed */
    unregister_chrdev(gdrdrv_major, DEVNAME);
}

//-----------------------------------------------------------------------------

module_init(gdrdrv_init);
module_exit(gdrdrv_cleanup);

/*
 * Local variables:
 *  c-indent-level: 4
 *  c-basic-offset: 4
 *  tab-width: 4
 *  indent-tabs-mode: nil
 * End:
 */<|MERGE_RESOLUTION|>--- conflicted
+++ resolved
@@ -717,13 +717,8 @@
     params.page_size   = mr->page_size;
     params.tm_cycles   = mr->tm_cycles;
     params.tsc_khz     = mr->tsc_khz;
-<<<<<<< HEAD
-    params.mapped      = (mr->cpu_mapping_type == GDR_MR_NONE) ? 0 : 1;
-    params.wc_mapping  = (mr->cpu_mapping_type == GDR_MR_WC  ) ? 1 : 0;
-=======
     params.mapped      = gdr_mr_is_mapped(mr);
     params.wc_mapping  = gdr_mr_is_wc_mapping(mr);
->>>>>>> 8a6985bd
     if (copy_to_user(_params, &params, sizeof(params))) {
         gdr_err("copy_to_user failed on user pointer 0x%px\n", _params);
         ret = -EFAULT;
@@ -792,8 +787,6 @@
 
 /*----------------------------------------------------------------------------*/
 
-<<<<<<< HEAD
-=======
 void gdrdrv_vma_close(struct vm_area_struct *vma)
 {
     gdr_mr_t *mr = (gdr_mr_t *)vma->vm_private_data;
@@ -811,7 +804,6 @@
 
 /*----------------------------------------------------------------------------*/
 
->>>>>>> 8a6985bd
 static int gdrdrv_remap_gpu_mem(struct vm_area_struct *vma, unsigned long vaddr, unsigned long paddr, size_t size, int is_wcomb)
 {
     int ret = 0;
@@ -846,16 +838,6 @@
     } else {
         // by default, vm_page_prot should be set to create cached mappings
     }
-<<<<<<< HEAD
-#else
-    if (is_wcomb) {
-        // override prot to create non-coherent WC mappings
-        vma->vm_page_prot = pgprot_modify_writecombine(vma->vm_page_prot);
-    } else {
-        // by default, vm_page_prot should be set to create cached mappings
-    }
-=======
->>>>>>> 8a6985bd
     if (io_remap_pfn_range(vma, vaddr, pfn, size, vma->vm_page_prot)) {
         gdr_err("error in remap_pfn_range()\n");
         ret = -EAGAIN;
@@ -940,16 +922,13 @@
         gdr_dbg("size is not multiple of PAGE_SIZE\n");
     }
     // let's assume this mapping is not WC
-<<<<<<< HEAD
-    mr->cpu_mapping_type = GDR_MR_CACHING;
-    // check for physically contiguous IO ranges
-=======
     // this also works as the mapped flag for this mr
     mr->cpu_mapping_type = GDR_MR_CACHING;
     vma->vm_ops = &gdrdrv_vm_ops;
     gdr_dbg("overwriting vma->vm_private_data=0x%px with mr=0x%px\n", vma->vm_private_data, mr);
     vma->vm_private_data = mr;
->>>>>>> 8a6985bd
+
+    // check for physically contiguous IO ranges
     p = 0;
     vaddr = vma->vm_start;
     do {
